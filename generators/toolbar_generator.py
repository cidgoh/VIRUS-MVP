--- conflicted
+++ resolved
@@ -58,13 +58,8 @@
                 className="my-auto pl-xl-5",
                 width=2
             ),
-<<<<<<< HEAD
-            get_select_lineages_modal()
-=======
             get_select_lineages_modal(),
-            get_confirm_strain_del_modal(),
             get_jump_to_modal()
->>>>>>> d999bed2
         ],
         className="mt-3 ml-xl-3"
     )
