"""Functions for generating toolbar view."""

import os

import dash_bootstrap_components as dbc
import dash_core_components as dcc
import dash_html_components as html

from definitions import USER_DATA_DIR


def get_toolbar_row(data):
    """Get Dash Bootstrap Components row that sits above heatmap.

    :param data: ``get_data`` return value
    :type data: dict
    :return: Dash Bootstrap Component row with upload button and clade
        defining mutations switch.
    :rtype: dbc.Row
    """
    ret = dbc.Row(
        [
            dbc.Col(
                dbc.ButtonGroup(
                    [
                        get_select_lineages_toolbar_btn(),
                        get_file_download_component(),
                        get_legend_toggle_component()
                    ],
                    className="pl-4 pl-xl-5"
                ),
                width=4
            ),
            dbc.Col(
                # Empty on launch
                className="my-auto",
                id="dialog-col"
            ),
            dbc.Col(
                [
                    dcc.Loading(
                        None,
                        id="data-loading",
                        style={"height": "100%", "width": "100%", "margin": 0},
                        type="dot"
                    ),
                    dcc.Loading(
                        None,
                        id="select-lineages-modal-loading",
                        style={"height": "100%", "width": "100%", "margin": 0},
                        type="dot"
                    )
                ],
                id="loading-col",
                width=1
            ),
            dbc.Col(
                get_mutation_freq_slider(data),
                className="my-auto",
                id="mutation-freq-slider-col",
                width=2
            ),
            dbc.Col(
                get_clade_defining_mutations_switch_form_group(),
                className="my-auto pl-xl-5",
                width=2
            ),
            get_select_lineages_modal(),
            get_confirm_strain_del_modal()
        ],
        className="mt-3 ml-xl-3"
    )
    return ret


def get_select_lineages_toolbar_btn():
    """Returns toolbar button for opening select lineages modal.

    :return: Dash Bootstrap Components button with appropriate label
        for selecting lineages.
    :rtype: dbc.Button
    """
    return dbc.Button("Select lineages",
                      id="open-select-lineages-modal-btn",
                      className="mr-2")


def get_select_lineages_modal():
    """Returns select lineages modal.

    This modal is initially closed, and the body is empty.

    :return: Initially closed Dash Bootstrap Components modal for
        selecting lineages.
    :rtype: dbc.Modal
    """
    return dbc.Modal([
        dbc.ModalHeader("Select lineages"),
        # Empty at launch; populated when user opens modal
        dbc.ModalBody(None,
                      id="select-lineages-modal-body",
                      style={"height": "50vh", "overflowY": "scroll"}),
        dbc.ModalFooter(get_select_lineages_modal_footer())
    ], id="select-lineages-modal")


def get_select_lineages_modal_body(data):
    """Returns select lineages modal body.

    :param data: ``get_data`` return value
    :type data: dict
    :return: Checkboxes for each directory containing strains, with
        only boxes for non-hidden strains checked, and btns for
        selecting or deselecting all checkboxes.
    :rtype: list
    """
    modal_body = []
    for dir_ in reversed(data["dir_strains"]):
        title = dbc.Row(dbc.Col(os.path.basename(dir_)))

        all_none_btns = dbc.ButtonGroup([
                dbc.Button(
                    "All",
                    size="sm",
                    color="success",
                    id={"type": "select-lineages-modal-all-btn",
                        "index": dir_}
                ),
                dbc.Button(
                    "None",
                    size="sm",
                    color="danger",
                    id={"type": "select-lineages-modal-none-btn",
                        "index": dir_}
                )
            ])

        checkboxes = []
        for strain in reversed(data["dir_strains"][dir_]):
            checked = strain not in data["hidden_strains"]
            checkbox = dbc.Checkbox(
                id={"type": "select-lineages-modal-checkbox", "index": strain},
                # Kinda lame classname, but makes it faster to extract
                # strain in JS.
                className=strain,
                checked=checked
            )
            cols = [
                dbc.Col(checkbox, width=1),
                dbc.Col(strain)
            ]
            if dir_ == USER_DATA_DIR:
                cols.append(
                    dbc.Col(
                        dbc.Badge("Delete",
                                  id={"type": "checkbox-del-btn",
                                      "index": strain},
                                  color="danger",
                                  style={"cursor": "pointer"}),
                        width=2
                    )
                )
            checkboxes.append(
                dbc.Row(cols)
            )
        checkboxes_div = html.Div(
            checkboxes,
            id={"type": "select-lineages-modal-checklist", "index": dir_}
        )

        modal_body.append(title)
        modal_body.append(all_none_btns)
        modal_body.append(checkboxes_div)

    return modal_body


def get_select_lineages_modal_footer():
    """Returns select lineages modal footer.

    The footer has an ok and and cancel button for confirming and
    cancelling changes respectively for the strains that should be
    hidden in the heatmap.

    :return: Dash Bootstrap Components button group that will go inside
        the select lineages modal footer.
    :rtype: dbc.ButtonGroup
    """
    return dbc.ButtonGroup([
        dbc.Button("Ok",
                   className="mr-1",
                   color="success",
                   id="select-lineages-ok-btn"),
        dbc.Button("Cancel",
                   color="danger",
                   id="select-lineages-cancel-btn"),
    ])


<<<<<<< HEAD
=======
def get_confirm_strain_del_modal():
    """Returns confirm strain deletion modal.

    This modal is initially closed, and the body is empty.

    :return: Initially closed Dash Bootstrap Components modal for
        confirming deletion of strain.
    :rtype: dbc.Modal
    """
    return dbc.Modal([
        dbc.ModalHeader("Are you sure?"),
        # Empty at launch; populated when user opens modal
        dbc.ModalBody(None,
                      id="confirm-strain-del-modal-body"),
        dbc.ModalFooter([
            dbc.Button("Delete",
                       color="danger",
                       id="confirm-strain-del-modal-ok-btn"),
            dbc.Button("Cancel",
                       id="confirm-strain-del-modal-cancel-btn")
        ])
    ], id="confirm-strain-del-modal", size="sm")


def get_file_upload_component():
    """Get Dash component for upload button.

    :return: Dash upload component with a dash bootstrap button
        component inside.
    :rtype: dcc.Upload
    """
    icon = html.I(className="bi-cloud-upload-fill", style={"font-size": 16})
    return dcc.Upload(
        dbc.Button(icon, color="success", outline=True),
        id="upload-file",
        className="mr-1"
    )


>>>>>>> 1a5d9112
def get_file_download_component():
    """Get dash component for download button.

    :return: Dash html div with button and download component inside.
    :rtype: html.Div
    """
    icon = html.I(className="bi-cloud-download-fill", style={"font-size": 16})
    return html.Div([
        dbc.Button(icon,
                   color="primary",
                   outline=True,
                   id="download-file-btn"),
        dcc.Download(id="download-file-data"),
    ], className="mr-2")


def get_legend_toggle_component():
    """Get dash component for toggling heatmap legend.

    :return: Dash Bootstrap Components button with appropriate label
    :rtype: dbc.Button
    """
    icon = html.I(className="bi-question", style={"font-size": 16})
    return dbc.Button(icon,
                      color="info",
                      outline=True,
                      id="toggle-legend-btn")


def get_mutation_freq_slider(data):
    """Return mutation freq slider div.

    :param data: ``get_data`` return value
    :type data: dict
    :return: Mutation freq slider div with marks corresponding to
        unique mutation frequencies in ``data``, and with handles at
        the minimum and maximum positions.
    :rtype: dcc.RangeSlider
    """
    marks = {}
    min_val = 1
    max_val = 0
    for str_val in data["mutation_freq_slider_vals"]:
        # Dash sliders currently have a bug that prevents typing whole
        # numbers as floats. See https://bit.ly/3wgwh9p.
        num_val = float(str_val)
        if num_val % 1 == 0:
            num_val = int(num_val)

        if num_val <= min_val:
            min_val = num_val
        if num_val >= max_val:
            max_val = num_val
        marks[num_val] = {
            "label": str_val,
            "style": {"display": "none"}
        }
    marks[min_val]["label"] = "Freq=" + marks[min_val]["label"]
    if len(marks) > 1:
        marks[min_val]["style"].pop("display")
        marks[max_val]["style"].pop("display")
    else:
        marks[min_val]["style"].pop("display")
    return dcc.RangeSlider(id="mutation-freq-slider",
                           className="p-0",
                           min=min_val,
                           max=max_val,
                           step=None,
                           value=[min_val, max_val],
                           allowCross=False,
                           marks=marks,
                           tooltip={})


def get_clade_defining_mutations_switch_form_group():
    """Get form group for clade defining mutations switch.

    This is a Dash Bootstrap Components form group.

    :return: Dash Bootstrap Components form group with clade defining
        mutations switch.
    :rtype: dbc.FormGroup
    """
    ret = dbc.FormGroup([
        dbc.Checklist(
            options=[{
                "label": "Clade defining",
                "value": 1
            }],
            value=[],
            id="clade-defining-mutations-switch",
            switch=True
        )],
        className="mb-0 pl-xl-2"
    )
    return ret<|MERGE_RESOLUTION|>--- conflicted
+++ resolved
@@ -5,8 +5,6 @@
 import dash_bootstrap_components as dbc
 import dash_core_components as dcc
 import dash_html_components as html
-
-from definitions import USER_DATA_DIR
 
 
 def get_toolbar_row(data):
@@ -65,8 +63,7 @@
                 className="my-auto pl-xl-5",
                 width=2
             ),
-            get_select_lineages_modal(),
-            get_confirm_strain_del_modal()
+            get_select_lineages_modal()
         ],
         className="mt-3 ml-xl-3"
     )
@@ -149,17 +146,6 @@
                 dbc.Col(checkbox, width=1),
                 dbc.Col(strain)
             ]
-            if dir_ == USER_DATA_DIR:
-                cols.append(
-                    dbc.Col(
-                        dbc.Badge("Delete",
-                                  id={"type": "checkbox-del-btn",
-                                      "index": strain},
-                                  color="danger",
-                                  style={"cursor": "pointer"}),
-                        width=2
-                    )
-                )
             checkboxes.append(
                 dbc.Row(cols)
             )
@@ -197,48 +183,6 @@
     ])
 
 
-<<<<<<< HEAD
-=======
-def get_confirm_strain_del_modal():
-    """Returns confirm strain deletion modal.
-
-    This modal is initially closed, and the body is empty.
-
-    :return: Initially closed Dash Bootstrap Components modal for
-        confirming deletion of strain.
-    :rtype: dbc.Modal
-    """
-    return dbc.Modal([
-        dbc.ModalHeader("Are you sure?"),
-        # Empty at launch; populated when user opens modal
-        dbc.ModalBody(None,
-                      id="confirm-strain-del-modal-body"),
-        dbc.ModalFooter([
-            dbc.Button("Delete",
-                       color="danger",
-                       id="confirm-strain-del-modal-ok-btn"),
-            dbc.Button("Cancel",
-                       id="confirm-strain-del-modal-cancel-btn")
-        ])
-    ], id="confirm-strain-del-modal", size="sm")
-
-
-def get_file_upload_component():
-    """Get Dash component for upload button.
-
-    :return: Dash upload component with a dash bootstrap button
-        component inside.
-    :rtype: dcc.Upload
-    """
-    icon = html.I(className="bi-cloud-upload-fill", style={"font-size": 16})
-    return dcc.Upload(
-        dbc.Button(icon, color="success", outline=True),
-        id="upload-file",
-        className="mr-1"
-    )
-
-
->>>>>>> 1a5d9112
 def get_file_download_component():
     """Get dash component for download button.
 
