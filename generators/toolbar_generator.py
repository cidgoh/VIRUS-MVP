--- conflicted
+++ resolved
@@ -21,21 +21,11 @@
                 dbc.ButtonGroup(
                     [
                         get_select_lineages_toolbar_btn(),
-<<<<<<< HEAD
-                        get_file_download_component(),
-=======
-                        # This loading displays during user uploads
-                        dcc.Loading(
-                            get_file_upload_component(),
-                            id="upload-loading",
-                            type="circle"
-                        ),
                         dcc.Loading(
                             get_file_download_component(),
                             id="download-loading",
                             type="circle"
                         ),
->>>>>>> c13f1a39
                         get_jump_to_btn(),
                         get_legend_toggle_component()
                     ],
