"""Functions for obtaining data used in Plotly visualizations.

Entry point is ``get_data``.
"""

from copy import deepcopy
import csv
from itertools import islice
import os


from definitions import GENE_POSITIONS_DICT


<<<<<<< HEAD
=======
def vcf_str_to_gvf_str(vcf_str, strain):
    """Convert VCF str to gvf str.

    This is inspired by a script Madeline wrote:
    https://bit.ly/2Vgv1WO. A lot of the code is directly lifted.

    This is meant to rudimentarily convert VCF files to GVF files until
    we connect the modules together, at which point the visualization
    will not be responsible for converting VCF to GVF, because the
    functional annotations module will do it.

    :param vcf_str: String representation of VCF file uploaded by user
    :type vcf_str: str
    :param strain: Name of strain to assign uploaded file
    :type strain: str
    :return: String representation of GVF file converted from vcf_str
    :rtype: str
    """
    vcf_fp = StringIO(vcf_str)
    df = pd.read_csv(vcf_fp, sep="\t", header=65)

    gvf_columns = ["#seqid", "#source", "#type", "#start", "#end", "#score",
                   "#strand", "#phase", "#attributes"]
    new_df = pd.DataFrame(index=range(0, len(df)), columns=gvf_columns)

    # parse EFF column
    eff_info = df["INFO"].str.findall("\((.*?)\)")
    eff_info = eff_info.apply(pd.Series)[0]
    eff_info = eff_info.str.split(pat="|").apply(pd.Series)

    # hgvs names
    hgvs = eff_info[3].str.rsplit(pat="c.").apply(pd.Series)
    hgvs_protein = hgvs[0].str[:-1]
    hgvs_protein.replace(r"^\s+$", np.nan, regex=True)
    hgvs_nucleotide = "c." + hgvs[1]
    new_df["#attributes"] = \
        new_df["#attributes"].astype(str) + "Name=" + hgvs_protein + ";"
    new_df["#attributes"] = \
        new_df["#attributes"].astype(str) + "nt_name=" + hgvs_nucleotide + ";"
    new_df["#attributes"] = \
        new_df["#attributes"].astype(str) + "vcf_gene=" + eff_info[5] + ";"
    new_df["#attributes"] = (new_df["#attributes"].astype(str)
                             + "mutation_type=" + eff_info[1] + ";")

    # columns copied straight from Zohaib"s file
    for column in ["REF", "ALT"]:
        key = column.lower()
        if key == "ref":
            key = "Reference_seq"
        elif key == "alt":
            key = "Variant_seq"
        new_df["#attributes"] = (new_df["#attributes"].astype(str) + key
                                 + "=" + df[column].astype(str) + ";")

    # add ao, dp, ro
    info = df["INFO"].str.split(pat=";").apply(pd.Series)
    new_df["#attributes"] = new_df["#attributes"] + info[5].str.lower() + ";"
    new_df["#attributes"] = new_df["#attributes"] + info[7].str.lower() + ";"
    new_df["#attributes"] = new_df["#attributes"] + info[28].str.lower() + ";"

    # add strain name
    new_df["#attributes"] = \
        new_df["#attributes"] + "viral_lineage=" + strain + ";"

    new_df["#attributes"] = (new_df["#attributes"] + "who_label=;")
    new_df["#attributes"] = new_df["#attributes"] + "status=;"

    # Other attributes not in Madeline's script
    new_df["#attributes"] += "clade_defining=False;"
    new_df["#attributes"] += 'function_category="";'
    new_df["#attributes"] += 'function_description="";'
    new_df["#attributes"] += 'source="";'
    new_df["#attributes"] += 'citation="";'
    new_df["#attributes"] += "sample_size=%s;" % 3
    new_df["#attributes"] += 'multi_aa_name="";'

    # remove starting NaN; leave trailing ";"
    new_df["#attributes"] = new_df["#attributes"].str[3:]

    # fill in other GVF columns
    new_df["#seqid"] = df["#CHROM"]
    new_df["#source"] = "."
    new_df["#type"] = info[40].str.split(pat="=").apply(pd.Series)[1]
    new_df["#start"] = df["POS"]
    new_df["#end"] = (df["POS"] + df["ALT"].str.len() - 1).astype(str)
    new_df["#score"] = "."
    new_df["#strand"] = "+"
    new_df["#phase"] = "."

    # only keep the columns needed for a gvf file
    new_df = new_df[gvf_columns]

    ret = new_df.to_csv(sep="\t", index=False)
    return ret


>>>>>>> d8950356
def map_pos_to_gene(pos):
    """Map a nucleotide position to a SARS-CoV-2 gene.

    See https://www.ncbi.nlm.nih.gov/nuccore/MN908947.

    :param pos: Nucleotide position
    :type pos: int
    :return: SARS-CoV-2 gene at nucleotide position ``pos``
    :rtype: str
    """
    for gene in GENE_POSITIONS_DICT:
        start = GENE_POSITIONS_DICT[gene]["start"]
        end = GENE_POSITIONS_DICT[gene]["end"]
        if start <= pos <= end:
            return gene
    return "INTERGENIC"


def parse_gvf_dir(dir_):
    """Parse a directory with gvf files for relevant data.

    This supplies ``get_data`` with the relevant information it needs
    from gvf files to generate the data used in visualizations.

    :param dir_: Path to directory to parse
    :type dir_: str
    :return: Relevant strain data from gvf files used by ``get_data``
    :rtype: dict
    """
    ret = {}
    for entry in os.scandir(dir_):
        filename, ext = entry.name.rsplit(".", 1)
        if ext != "gvf":
            continue
        with open(entry.path, encoding="utf-8") as fp:
            # Skip gvf header rows
            reader = csv.DictReader(islice(fp, 3, None), delimiter="\t")

            parsing_first_row = True

            for row in reader:
                attrs_first_split = row["#attributes"].split(";")[:-1]
                attrs_second_split = \
                    [x.split("=", 1) for x in attrs_first_split]
                attrs = {k: v for k, v in attrs_second_split}

                if parsing_first_row:
                    # Default values
                    strain = filename
                    who_variant = None
                    status = None
                    sample_size = attrs["sample_size"]

                    if "viral_lineage" in attrs:
                        strain = attrs["viral_lineage"]
                    if "who_variant" in attrs:
                        strain += " (" + attrs["who_variant"] + ")"
                        who_variant = attrs["who_variant"]
                    if "status" in attrs:
                        status = attrs["status"]

                    ret[strain] = {
                        "mutations": {},
                        "who_variant": who_variant,
                        "status": status,
                        "sample_size": sample_size
                    }

                    parsing_first_row = False

                pos = row["#start"]
                if pos not in ret[strain]["mutations"]:
                    ret[strain]["mutations"][pos] = []
                    mutation_types = row["#type"].split(",")
                    num_of_mutations = len(mutation_types)
                    for i in range(num_of_mutations):
                        mutation_dict = {
                            "ref": attrs["Reference_seq"],
                            "alt": attrs["Variant_seq"].split(",")[i],
                            "gene": attrs["vcf_gene"],
                            "ao": float(attrs["ao"].split(",")[i]),
                            "dp": float(attrs["dp"]),
                            "multi_aa_name": attrs["multi_aa_name"],
                            "clade_defining":
                                attrs["clade_defining"] == "True",
                            "hidden_cell": False,
                            "mutation_name": attrs["Name"],
                            "functions": {}
                        }
                        alt_freq = mutation_dict["ao"]/mutation_dict["dp"]
                        mutation_dict["alt_freq"] = str(round(alt_freq, 4))
                        type = mutation_types[i]
                        if type == "ins":
                            mutation_dict["mutation_type"] = "insertion"
                        elif type == "del":
                            mutation_dict["mutation_type"] = "deletion"
                        else:
                            mutation_dict["mutation_type"] = "snp"
                        ret[strain]["mutations"][pos].append(mutation_dict)

                fn_category = attrs["function_category"].strip('"')
                fn_desc = attrs["function_description"].strip('"')
                fn_source = attrs["source"].strip('"')
                fn_citation = attrs["citation"].strip('"')
                fn_dict = {}
                if fn_category:
                    if fn_category not in fn_dict:
                        fn_dict[fn_category] = {}
                    fn_dict[fn_category][fn_desc] = \
                        {"source": fn_source, "citation": fn_citation}
                for i in range(len(ret[strain]["mutations"][pos])):
                    parsed_mutation = ret[strain]["mutations"][pos]
                    parsed_mutation[i]["functions"].update(fn_dict)

    return ret


def filter_parsed_mutations_by_clade_defining(parsed_mutations):
    """Hide non-clade defining mutations from parsed gvf mutations.

    :param parsed_mutations: ``parse_gvf_dir`` return "mutations" value
    :type parsed_mutations: dict
    :return: ``parsed_gvf_dirs`` with non-clade defining mutations
        labeled as hidden.
    :rtype: dict
    """
    ret = deepcopy(parsed_mutations)
    for strain in parsed_mutations:
        for pos in parsed_mutations[strain]:
            for i, mutation in enumerate(parsed_mutations[strain][pos]):
                if not mutation["clade_defining"]:
                    ret[strain][pos][i]["hidden_cell"] = True
    return ret


def filter_parsed_mutations_by_freq(parsed_mutations, min_mutation_freq,
                                    max_mutation_freq):
    """Hide mutations of specific frequencies from parsed gvf file.

    :param parsed_mutations: ``parse_gvf_dir`` return "mutations" value
    :type parsed_mutations: dict
    :param min_mutation_freq: Minimum mutation frequency required to
        not hide mutations.
    :type min_mutation_freq: float
    :param max_mutation_freq: Maximum mutation frequency required to
        not hide mutations.
    :type max_mutation_freq: float
    :return: ``parsed_gvf_dirs`` with mutations of specified
        frequencies labeled as hidden.
    :rtype: dict
    """
    ret = deepcopy(parsed_mutations)
    for strain in parsed_mutations:
        for pos in parsed_mutations[strain]:
            for i, mutation in enumerate(parsed_mutations[strain][pos]):
                alt_freq = float(mutation["alt_freq"])
                cond1 = alt_freq < min_mutation_freq
                cond2 = alt_freq > max_mutation_freq
                if cond1 or cond2:
                    ret[strain][pos][i]["hidden_cell"] = True
    return ret


def get_data(dirs, show_clade_defining=False, hidden_strains=None,
             strain_order=None, min_mutation_freq=None,
             max_mutation_freq=None):
    """Get relevant data for Plotly visualizations in this application.

    This will include table and histogram data, which is straight
    forward. But this will also include various information related to
    the main heatmap, including heatmap x y coordinates for mutations,
    insertions, deletions, and hover text. This will also include
    information for rendering the mutation frequency slider.

    Basically, this function gives us data to plug into the
    visualization functions of Plotly.

    This relevant data is parsed from gvf files across one or more
    folders, with each gvf file in the form of the files found in
    ``reference_data/``.

    :param dirs: List of paths to folders to obtain data from
    :type dirs: list[str]
    :param show_clade_defining: Set non-clade defining mutations as
        hidden.
    :type show_clade_defining: bool
    :param hidden_strains: List of strains from the dirs that the user
        does not want to display in the heatmap and table.
    :type hidden_strains: list[str]
    :param strain_order: Order of strains from the dirs that the user
        wants to display in the heatmap.
    :type strain_order: list[str]
    :param min_mutation_freq: Set mutations with a lower frequency than
        this as hidden.
    :type min_mutation_freq: int|float
    :param max_mutation_freq: Set mutations with a higher frequency
        than this as hidden.
    :type max_mutation_freq: int|float
    :return: Information on relevant columns in gvf files stored in
        folders listed in dirs.
    :rtype: dict
    """
    if hidden_strains is None:
        hidden_strains = []
    if strain_order is None:
        strain_order = []

    # Faster sort with this obj
    strain_order_dict = {s: i for i, s in enumerate(strain_order)}

    dir_strains = {}
    parsed_gvf_dirs = {}
    for dir_ in dirs:
        unsorted_parsed_gvf_dir = parse_gvf_dir(dir_)

        unsorted_items = unsorted_parsed_gvf_dir.items()
        if strain_order_dict:
            sorted_items = sorted(unsorted_items,
                                  key=lambda item: strain_order_dict[item[0]])
        else:
            sorted_items = sorted(unsorted_items,
                                  key=lambda item: item[0])
        parsed_gvf_dir = {k: v for k, v in sorted_items}

        parsed_gvf_dirs = {**parsed_gvf_dirs, **parsed_gvf_dir}
        dir_strains[dir_] = list(parsed_gvf_dir.keys())

    parsed_mutations = \
        {k: v["mutations"] for k, v in parsed_gvf_dirs.items()}
    sample_sizes = {k: v["sample_size"] for k, v in parsed_gvf_dirs.items()}

    # These are dictionary because they are in the return val, which
    # needs to be json compatible (how Dash moves content across
    # network).
    voc_strains = {k: None for k in parsed_gvf_dirs
                   if parsed_gvf_dirs[k]["status"] == "VOC"}
    voi_strains = {k: None for k in parsed_gvf_dirs
                   if parsed_gvf_dirs[k]["status"] == "VOI"}

    visible_parsed_mutations = \
        {k: v for k, v in parsed_mutations.items() if k not in hidden_strains}

    if show_clade_defining:
        visible_parsed_mutations = \
            filter_parsed_mutations_by_clade_defining(visible_parsed_mutations)

    mutation_freq_slider_vals = \
        get_mutation_freq_slider_vals(visible_parsed_mutations)
    if min_mutation_freq is not None and max_mutation_freq is not None:
        visible_parsed_mutations = \
            filter_parsed_mutations_by_freq(visible_parsed_mutations,
                                            min_mutation_freq,
                                            max_mutation_freq)

    max_mutations_per_pos_dict = get_max_mutations_per_pos(parsed_mutations)
    ret = {
        "heatmap_cells_tickvals":
            get_heatmap_cells_tickvals(max_mutations_per_pos_dict),
        "heatmap_x_nt_pos":
            get_heatmap_x_nt_pos(max_mutations_per_pos_dict),
        "heatmap_y_strains":
            get_heatmap_y_strains(visible_parsed_mutations),
        "heatmap_y_sample_sizes":
            get_heatmap_y_sample_sizes(visible_parsed_mutations, sample_sizes),
        "tables":
            get_tables(visible_parsed_mutations),
        "histogram_x":
            get_histogram_x(visible_parsed_mutations),
        "dir_strains":
            dir_strains,
        "hidden_strains":
            hidden_strains,
        "voc_strains":
            voc_strains,
        "voi_strains":
            voi_strains,
        "all_strains":
            get_heatmap_y_strains(parsed_mutations),
        "mutation_freq_slider_vals":
            mutation_freq_slider_vals,
        "insertions_x":
            get_insertions_x(visible_parsed_mutations,
                             max_mutations_per_pos_dict),
        "insertions_y":
            get_insertions_y(visible_parsed_mutations),
        "deletions_x":
            get_deletions_x(visible_parsed_mutations,
                            max_mutations_per_pos_dict),
        "deletions_y":
            get_deletions_y(visible_parsed_mutations),
        "heatmap_z":
            get_heatmap_z(visible_parsed_mutations,
                          max_mutations_per_pos_dict,
                          sample_sizes),
        "heatmap_hover_text":
            get_heatmap_hover_text(visible_parsed_mutations,
                                   max_mutations_per_pos_dict),
        "heatmap_mutation_names":
            get_heatmap_mutation_names(visible_parsed_mutations,
                                       max_mutations_per_pos_dict),
        "heatmap_mutation_fns":
            get_heatmap_mutation_fns(visible_parsed_mutations,
                                     max_mutations_per_pos_dict),
        "heatmap_x_genes":
            get_heatmap_x_genes(max_mutations_per_pos_dict)
    }
    ret["heatmap_x_tickvals"] = \
        get_heatmap_x_tickvals(ret["heatmap_cells_tickvals"])
    ret["heatmap_x_aa_pos"] = \
        get_heatmap_x_aa_pos(ret["heatmap_x_nt_pos"], ret["heatmap_x_genes"])
    ret["heatmap_cells_fig_height"] = len(ret["heatmap_y_strains"]) * 40
    ret["heatmap_cells_container_height"] = \
        min(10*40, ret["heatmap_cells_fig_height"])
    ret["heatmap_cells_fig_width"] = len(ret["heatmap_x_nt_pos"]) * 36

    return ret


def get_mutation_freq_slider_vals(parsed_mutations):
    """Get the mutation freq slider vals from ``parsed_gvf_dirs``.

    This value is ultimately used when rendering the mutation frequency
    slider. This is really just a sorted list of unique mutation
    frequencies from visible cells in ``parsed_gvf_dirs``.

    :param parsed_mutations: A dictionary containing multiple merged
        ``get_parsed_gvf_dir`` return "mutations" values.
    :type parsed_mutations: dict
    :return: Lowest to highest sorted list of unique mutation
        frequencies from visible cells in ``parsed_gvf_dirs``.
    :rtype: list[str]
    """
    alt_freq_set = set()
    for strain in parsed_mutations:
        for pos in parsed_mutations[strain]:
            for mutation in parsed_mutations[strain][pos]:
                if not mutation["hidden_cell"]:
                    alt_freq_set.add(mutation["alt_freq"])
    ret = sorted(list(alt_freq_set), key=float)
    return ret


def get_max_mutations_per_pos(parsed_mutations):
    """Get max number of mutations at each nt pos in parsed_gvf_dirs.

    The returned value is sorted by nt pos to make things easier in
    other functions.

    :param parsed_mutations: A dictionary containing multiple merged
        ``get_parsed_gvf_dir`` return "mutations" values.
    :type parsed_mutations: dict
    :return: Dict with nt pos as key, and  max num of mutations across
        all strains in parsed_gvf_dirs as val.
    :rtype: dict
    """
    pos_dict = {}
    for strain in parsed_mutations:
        for pos in parsed_mutations[strain]:
            num_of_mutations = len(parsed_mutations[strain][pos])
            if pos not in pos_dict:
                pos_dict[pos] = num_of_mutations
            else:
                pos_dict[pos] = max(num_of_mutations, pos_dict[pos])

    def sort_by_key(items): return int(items[0])
    sorted_dict = dict(sorted(pos_dict.items(), key=sort_by_key))
    return sorted_dict


def get_heatmap_cells_tickvals(max_mutations_per_pos_dict):
    """Get tickvals for the heatmap cells fig.

    :param max_mutations_per_pos_dict: See
        ``get_max_mutations_per_pos`` return value.
    :type max_mutations_per_pos_dict: dict
    :return: List of numerically indexed tickvals for heatmap cells fig
    :rtype: list[int]
    """
    ret = [-0.5]
    for _, num_of_mutations in max_mutations_per_pos_dict.items():
        # Need extra space for heterozygous mutations
        ret.append(ret[-1] + num_of_mutations)
    return ret


def get_heatmap_x_tickvals(heatmap_cells_tickvals):
    """Get tickvals for the heatmap x-axis figs.

    :param heatmap_cells_tickvals: See ``get_heatmap_cells_tickvals``
        return value.
    :type heatmap_cells_tickvals: list
    :return: List of numerically indexed tickvals for heatmap x-axis
        figs.
    :rtype: list[int]
    """
    ret = []
    for i in range(0, len(heatmap_cells_tickvals)-1):
        # Place it in the middle of the heatmap cell gridlines
        avg = (heatmap_cells_tickvals[i] + heatmap_cells_tickvals[i+1]) / 2
        ret.append(avg)
    return ret


def get_heatmap_x_nt_pos(max_mutations_per_pos_dict):
    """Get heatmap nt pos x-axis vals.

    :param max_mutations_per_pos_dict: See
        ``get_max_mutations_per_pos`` return value.
    :type max_mutations_per_pos_dict: dict
    :return: List of nt pos x-axis vals
    :rtype: list[str]
    """
    ret = []
    for pos in max_mutations_per_pos_dict:
        for _ in range(max_mutations_per_pos_dict[pos]):
            ret.append(pos)
    return ret


def get_heatmap_x_genes(max_mutations_per_pos_dict):
    """Get gene values corresponding to x-axis values in heatmap.

    :param max_mutations_per_pos_dict: See
        ``get_max_mutations_per_pos`` return value.
    :type max_mutations_per_pos_dict: dict
    :return: List of genes for each x in ``heatmap_x``
    :rtype: list[str]
    """
    ret = []
    for pos in max_mutations_per_pos_dict:
        gene = map_pos_to_gene(int(pos))
        for _ in range(max_mutations_per_pos_dict[pos]):
            ret.append(gene)
    return ret


def get_heatmap_x_aa_pos(heatmap_x_nt_pos, heatmap_x_genes):
    """Get aa positions corresponding to x axis values in heatmap.

    These are in the form of {gene}.{aa position in gene}, or if they
    are intergenic, in the form of
    {downstream gene}.1-{number of nt upstream}.

    :param heatmap_x_nt_pos: ``get_heatmap_x_nt_pos`` return value
    :type heatmap_x_nt_pos: list[str]
    :param heatmap_x_genes: ``get_heatmap_x_genes`` return value
    :type heatmap_x_genes: list[str]
    :return: List of amino acid positions relative to their gene for
        each x in ``heatmap_x``, of the form
        {gene}.{aa position in gene} or
        {downstream gene}.1-{number of nt upstream}.
    :rtype: list[str]
    """
    gene_start_positions = \
        {k: GENE_POSITIONS_DICT[k]["start"] for k in GENE_POSITIONS_DICT}
    last_gene_seen = "3' UTR"
    ret = ["" for _ in heatmap_x_nt_pos]
    # Iterate through nt pos in reverse
    for i, pos in enumerate(reversed(heatmap_x_nt_pos)):
        # Negative index
        _i = -1 - i
        gene = heatmap_x_genes[_i]
        if gene in {"5' UTR", "3' UTR"}:
            ret[_i] = gene
            continue
        if gene == "INTERGENIC":
            last_gene_start_pos = gene_start_positions[last_gene_seen]
            downstream_diff = last_gene_start_pos - int(pos)
            ret[_i] = "<b>%s.1 - %s</b>" % (last_gene_seen, downstream_diff)
            continue
        last_gene_seen = gene
        gene_start_pos = gene_start_positions[gene]
        ret[_i] = gene + "." + str(int((int(pos) - gene_start_pos) / 3) + 1)
    return ret


def get_heatmap_y_strains(parsed_mutations):
    """Get strain y axis values of heatmap cells.

    :param parsed_mutations: A dictionary containing multiple merged
        ``get_parsed_gvf_dir`` return "mutations" values.
    :type parsed_mutations: dict
    :return: List of strain y axis values
    :rtype: list[str]
    """
    ret = []
    for strain in parsed_mutations:
        ret.append(strain)
    return ret


def get_heatmap_y_sample_sizes(parsed_mutations, sample_sizes):
    """Get sample size y axis values of heatmap cells.

    :param parsed_mutations: A dictionary containing multiple merged
        ``get_parsed_gvf_dir`` return "mutations" values.
    :type parsed_mutations: dict
    :param sample_sizes: A dictionary containing multiple merged
        ``get_parsed_gvf_dir`` return "sample_size" values.
    :type sample_sizes: dict
    :return: List of sample size y axis values
    :rtype: list[str]
    """
    ret = []
    for strain in parsed_mutations:
        ret.append(sample_sizes[strain])
    return ret


def get_heatmap_z(parsed_mutations, max_mutations_per_pos_dict, sample_sizes):
    """Get z values of heatmap cells.

    These are the mutation frequencies, and the z values dictate the
    colours of the heatmap cells.

    :param parsed_mutations: A dictionary containing multiple merged
        ``get_parsed_gvf_dir`` return "mutations" values.
    :type parsed_mutations: dict
    :param max_mutations_per_pos_dict: See
        ``get_max_mutations_per_pos`` return value.
    :type max_mutations_per_pos_dict: dict
    :param sample_sizes: A dictionary containing multiple merged
        ``get_parsed_gvf_dir`` return "sample_size" values.
    :type sample_sizes: dict
    :return: List of z values
    :rtype: list[list[str]]
    """
    ret = []
    for strain in parsed_mutations:
        row = []
        for pos, num_of_mutations in max_mutations_per_pos_dict.items():
            cols = [None for _ in range(num_of_mutations)]
            if pos in parsed_mutations[strain]:
                for i, mutation in enumerate(parsed_mutations[strain][pos]):
                    if not mutation["hidden_cell"]:
                        # Set to 0 if sample size == 1, which allows it
                        # to be displayed as white with our colorscale.
                        if sample_sizes[strain] == "1":
                            cols[i] = 0
                        else:
                            cols[i] = mutation["alt_freq"]
            row.extend(cols)
        ret.append(row)
    return ret


def get_heatmap_hover_text(parsed_mutations, max_mutations_per_pos_dict):
    """Get hover text of heatmap cells.

    :param parsed_mutations: A dictionary containing multiple merged
        ``get_parsed_gvf_dir`` return "mutations" values.
    :type parsed_mutations: dict
    :param max_mutations_per_pos_dict: See
        ``get_max_mutations_per_pos`` return value.
    :type max_mutations_per_pos_dict: dict
    :return: List of D3 formatted text values for each x y coordinate
        in ``heatmap_x_nt_pos``.
    :rtype: list[list[str]]
    """
    ret = []
    for strain in parsed_mutations:
        row = []
        for pos, num_of_mutations in max_mutations_per_pos_dict.items():
            cols = [None for _ in range(num_of_mutations)]
            if pos in parsed_mutations[strain]:
                for i, mutation in enumerate(parsed_mutations[strain][pos]):
                    mutation_name = mutation["mutation_name"]
                    if not mutation_name:
                        mutation_name = "No recorded name"

                    multi_aa_name = mutation["multi_aa_name"]
                    if not multi_aa_name:
                        multi_aa_name = "False"

                    functions_str = ""
                    for j, fn_category in enumerate(mutation["functions"]):
                        if j == 7:
                            functions_str += "...click for more<br>"
                            break
                        functions_str += fn_category + "<br>"
                    if not functions_str:
                        functions_str = "None recorded so far"

                    cell_text_str = "<b>Mutation name:</b> %s<br>" \
                                    "Multiple AA mutations?: %s<br>" \
                                    "<br>" \
                                    "Reference: %s<br>" \
                                    "Alternate: %s<br>" \
                                    "Alternate frequency: %s<br>" \
                                    "<br>" \
                                    "<b>Functions:</b> <br>%s"
                    cell_text_params = (mutation_name,
                                        multi_aa_name,
                                        mutation["ref"],
                                        mutation["alt"],
                                        mutation["alt_freq"],
                                        functions_str)
                    cols[i] = cell_text_str % cell_text_params
            row.extend(cols)
        ret.append(row)
    return ret


def get_heatmap_mutation_names(parsed_mutations, max_mutations_per_pos_dict):
    """Get mutation names associated with heatmap cells.

    This is useful when allowing users to click on heatmap cells for
    mutation details.

    :param parsed_mutations: A dictionary containing multiple merged
        ``get_parsed_gvf_dir`` return "mutations" values.
    :type parsed_mutations: dict
    :param max_mutations_per_pos_dict: See
        ``get_max_mutations_per_pos`` return value.
    :type max_mutations_per_pos_dict: dict
    :return: Mutation names for each x y coordinate in heatmap.
    :rtype: list[list[str]]
    """
    ret = []
    for strain in parsed_mutations:
        row = []
        for pos, num_of_mutations in max_mutations_per_pos_dict.items():
            cols = [None for _ in range(num_of_mutations)]
            if pos in parsed_mutations[strain]:
                for i, mutation in enumerate(parsed_mutations[strain][pos]):
                    if mutation["mutation_name"]:
                        cols[i] = mutation["mutation_name"]
            row.extend(cols)
        ret.append(row)
    return ret


def get_heatmap_mutation_fns(parsed_mutations, max_mutations_per_pos_dict):
    """Get mutation fns associated with heatmap cells.

    This is useful when allowing users to click on heatmap cells for
    mutation details.

    :param parsed_mutations: A dictionary containing multiple merged
        ``get_parsed_gvf_dir`` return "mutations" values.
    :type parsed_mutations: dict
    :param max_mutations_per_pos_dict: See
        ``get_max_mutations_per_pos`` return value.
    :type max_mutations_per_pos_dict: dict
    :return: Mutation functions for each x y coordinate in heatmap, as
        structured in dict format used by ``parsed_gvf_dirs``.
    :rtype: list[list[dict]]
    """
    ret = []
    for strain in parsed_mutations:
        row = []
        for pos, num_of_mutations in max_mutations_per_pos_dict.items():
            cols = [None for _ in range(num_of_mutations)]
            if pos in parsed_mutations[strain]:
                for i, mutation in enumerate(parsed_mutations[strain][pos]):
                    if mutation["functions"]:
                        cols[i] = mutation["functions"]
            row.extend(cols)
        ret.append(row)
    return ret


def get_insertions_x(parsed_mutations, max_mutations_per_pos_dict):
    """Get x coordinates of insertion markers to overlay in heatmap.

    These are the linear x coordinates used in the Plotly graph object.
    i.e., the indices of data["heatmap_x_nt_pos"]

    :param parsed_mutations: A dictionary containing multiple merged
        ``get_parsed_gvf_dir`` return "mutations" values.
    :type parsed_mutations: dict
    :param max_mutations_per_pos_dict: See
        ``get_max_mutations_per_pos`` return value.
    :type max_mutations_per_pos_dict: dict
    :return: List of x coordinate values to display insertion markers
    :rtype: list[int]
    """
    ret = []
    for strain in parsed_mutations:
        # How far markers need to be pushed right due to earlier
        # heterozygous mutations.
        x_offset = 0

        for i, pos in enumerate(max_mutations_per_pos_dict):
            num_of_mutations = max_mutations_per_pos_dict[pos]
            if pos in parsed_mutations[strain]:
                for j, mutation in enumerate(parsed_mutations[strain][pos]):
                    insertion = mutation["mutation_type"] == "insertion"
                    hidden = mutation["hidden_cell"]
                    if insertion and not hidden:
                        ret.append(i + j + x_offset)
            x_offset += num_of_mutations - 1
    return ret


def get_insertions_y(parsed_mutations):
    """Get y coordinates of insertion markers to overlay in heatmap.

    These are the linear y coordinates used in the Plotly graph object.
    i.e., the indices of data["heatmap_y_strains"]

    :param parsed_mutations: A dictionary containing multiple merged
        ``get_parsed_gvf_dir`` return "mutations" values.
    :type parsed_mutations: dict
    :return: List of y coordinate values to display insertion markers
    :rtype: list[str]
    """
    ret = []
    for y, strain in enumerate(parsed_mutations):
        for pos in parsed_mutations[strain]:
            for mutation in parsed_mutations[strain][pos]:
                insertion = mutation["mutation_type"] == "insertion"
                hidden = mutation["hidden_cell"]
                if insertion and not hidden:
                    ret.append(y)
    return ret


def get_deletions_x(parsed_mutations, max_mutations_per_pos_dict):
    """Get x coordinates of deletion markers to overlay in heatmap.

    These are the linear x coordinates used in the Plotly graph object.
    i.e., the indices of data["heatmap_x_nt_pos"]

    :param parsed_mutations: A dictionary containing multiple merged
        ``get_parsed_gvf_dir`` return "mutations" values.
    :type parsed_mutations: dict
    :param max_mutations_per_pos_dict: See
        ``get_max_mutations_per_pos`` return value.
    :type max_mutations_per_pos_dict: dict
    :return: List of x coordinate values to display insertion markers
    :rtype: list[int]
    """
    ret = []
    for strain in parsed_mutations:
        # How far markers need to be pushed right due to earlier
        # heterozygous mutations.
        x_offset = 0

        for i, pos in enumerate(max_mutations_per_pos_dict):
            num_of_mutations = max_mutations_per_pos_dict[pos]
            if pos in parsed_mutations[strain]:
                for j, mutation in enumerate(parsed_mutations[strain][pos]):
                    deletion = mutation["mutation_type"] == "deletion"
                    hidden = mutation["hidden_cell"]
                    if deletion and not hidden:
                        ret.append(i+j+x_offset)
            x_offset += num_of_mutations - 1
    return ret


def get_deletions_y(parsed_mutations):
    """Get y coordinates of deletion markers to overlay in heatmap.

    These are the linear y coordinates used in the Plotly graph object.
    i.e., the indices of data["heatmap_y_strains"]

    :param parsed_mutations: A dictionary containing multiple merged
        ``get_parsed_gvf_dir`` return "mutations" values.
    :type parsed_mutations: dict
    :return: List of y coordinate values to display deletion markers
    :rtype: list[str]
    """
    ret = []
    for y, strain in enumerate(parsed_mutations):
        for pos in parsed_mutations[strain]:
            for mutation in parsed_mutations[strain][pos]:
                deletion = mutation["mutation_type"] == "deletion"
                hidden = mutation["hidden_cell"]
                if deletion and not hidden:
                    ret.append(y)
    return ret


def get_tables(parsed_mutations):
    """Get table column data for each y axis value or strain.

    The columns are represented as lists.

    :param parsed_mutations: A dictionary containing multiple merged
        ``get_parsed_gvf_dir`` return "mutations" values.
    :type parsed_mutations: dict
    :return: Dictionary with keys for each strain, and a list of lists
        values representing columns for each strain.
    :rtype: dict[str, list[list]]
    """
    ret = {}
    for strain in parsed_mutations:
        pos_col = []
        mutation_name_col = []
        ref_col = []
        alt_col = []
        alt_freq_col = []
        functions_col = []
        for pos in parsed_mutations[strain]:
            for mutation in parsed_mutations[strain][pos]:
                pos_col.append(pos)
                mutation_name_col.append(mutation["mutation_name"])
                ref_col.append(mutation["ref"])
                alt_col.append(mutation["alt"])
                alt_freq_col.append(mutation["alt_freq"])
                functions_col.append([fn for fn in mutation["functions"]])
        ret[strain] = [
            pos_col, mutation_name_col, ref_col, alt_col, alt_freq_col,
            functions_col
        ]
    return ret


def get_histogram_x(parsed_mutations):
    """Get x data values binned by Plotly when producing the histogram.

    This is just the positions containing mutations, with duplicates
    permitted for mutations shared by strains.

    :param parsed_mutations: A dictionary containing multiple merged
        ``get_parsed_gvf_dir`` return "mutations" values.
    :type parsed_mutations: dict
    :return: List of x data values used in histogram view
    :rtype: list[str]
    """
    ret = []
    for strain in parsed_mutations:
        for pos in parsed_mutations[strain]:
            for mutation in parsed_mutations[strain][pos]:
                hidden_cell = mutation["hidden_cell"]
                if not hidden_cell:
                    ret.append(pos)
    return ret<|MERGE_RESOLUTION|>--- conflicted
+++ resolved
@@ -12,105 +12,6 @@
 from definitions import GENE_POSITIONS_DICT
 
 
-<<<<<<< HEAD
-=======
-def vcf_str_to_gvf_str(vcf_str, strain):
-    """Convert VCF str to gvf str.
-
-    This is inspired by a script Madeline wrote:
-    https://bit.ly/2Vgv1WO. A lot of the code is directly lifted.
-
-    This is meant to rudimentarily convert VCF files to GVF files until
-    we connect the modules together, at which point the visualization
-    will not be responsible for converting VCF to GVF, because the
-    functional annotations module will do it.
-
-    :param vcf_str: String representation of VCF file uploaded by user
-    :type vcf_str: str
-    :param strain: Name of strain to assign uploaded file
-    :type strain: str
-    :return: String representation of GVF file converted from vcf_str
-    :rtype: str
-    """
-    vcf_fp = StringIO(vcf_str)
-    df = pd.read_csv(vcf_fp, sep="\t", header=65)
-
-    gvf_columns = ["#seqid", "#source", "#type", "#start", "#end", "#score",
-                   "#strand", "#phase", "#attributes"]
-    new_df = pd.DataFrame(index=range(0, len(df)), columns=gvf_columns)
-
-    # parse EFF column
-    eff_info = df["INFO"].str.findall("\((.*?)\)")
-    eff_info = eff_info.apply(pd.Series)[0]
-    eff_info = eff_info.str.split(pat="|").apply(pd.Series)
-
-    # hgvs names
-    hgvs = eff_info[3].str.rsplit(pat="c.").apply(pd.Series)
-    hgvs_protein = hgvs[0].str[:-1]
-    hgvs_protein.replace(r"^\s+$", np.nan, regex=True)
-    hgvs_nucleotide = "c." + hgvs[1]
-    new_df["#attributes"] = \
-        new_df["#attributes"].astype(str) + "Name=" + hgvs_protein + ";"
-    new_df["#attributes"] = \
-        new_df["#attributes"].astype(str) + "nt_name=" + hgvs_nucleotide + ";"
-    new_df["#attributes"] = \
-        new_df["#attributes"].astype(str) + "vcf_gene=" + eff_info[5] + ";"
-    new_df["#attributes"] = (new_df["#attributes"].astype(str)
-                             + "mutation_type=" + eff_info[1] + ";")
-
-    # columns copied straight from Zohaib"s file
-    for column in ["REF", "ALT"]:
-        key = column.lower()
-        if key == "ref":
-            key = "Reference_seq"
-        elif key == "alt":
-            key = "Variant_seq"
-        new_df["#attributes"] = (new_df["#attributes"].astype(str) + key
-                                 + "=" + df[column].astype(str) + ";")
-
-    # add ao, dp, ro
-    info = df["INFO"].str.split(pat=";").apply(pd.Series)
-    new_df["#attributes"] = new_df["#attributes"] + info[5].str.lower() + ";"
-    new_df["#attributes"] = new_df["#attributes"] + info[7].str.lower() + ";"
-    new_df["#attributes"] = new_df["#attributes"] + info[28].str.lower() + ";"
-
-    # add strain name
-    new_df["#attributes"] = \
-        new_df["#attributes"] + "viral_lineage=" + strain + ";"
-
-    new_df["#attributes"] = (new_df["#attributes"] + "who_label=;")
-    new_df["#attributes"] = new_df["#attributes"] + "status=;"
-
-    # Other attributes not in Madeline's script
-    new_df["#attributes"] += "clade_defining=False;"
-    new_df["#attributes"] += 'function_category="";'
-    new_df["#attributes"] += 'function_description="";'
-    new_df["#attributes"] += 'source="";'
-    new_df["#attributes"] += 'citation="";'
-    new_df["#attributes"] += "sample_size=%s;" % 3
-    new_df["#attributes"] += 'multi_aa_name="";'
-
-    # remove starting NaN; leave trailing ";"
-    new_df["#attributes"] = new_df["#attributes"].str[3:]
-
-    # fill in other GVF columns
-    new_df["#seqid"] = df["#CHROM"]
-    new_df["#source"] = "."
-    new_df["#type"] = info[40].str.split(pat="=").apply(pd.Series)[1]
-    new_df["#start"] = df["POS"]
-    new_df["#end"] = (df["POS"] + df["ALT"].str.len() - 1).astype(str)
-    new_df["#score"] = "."
-    new_df["#strand"] = "+"
-    new_df["#phase"] = "."
-
-    # only keep the columns needed for a gvf file
-    new_df = new_df[gvf_columns]
-
-    ret = new_df.to_csv(sep="\t", index=False)
-    return ret
-
-
->>>>>>> d8950356
 def map_pos_to_gene(pos):
     """Map a nucleotide position to a SARS-CoV-2 gene.
 
