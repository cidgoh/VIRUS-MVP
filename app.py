--- conflicted
+++ resolved
@@ -17,6 +17,7 @@
 """
 from json import loads
 from os import path, walk
+from pathlib import Path
 from shutil import copytree, make_archive
 from tempfile import TemporaryDirectory
 
@@ -361,8 +362,7 @@
     """
     # Ignores non-visible strains during `copytree`
     def ignore_fn(dir_, contents):
-        if dir_ in (REFERENCE_SURVEILLANCE_REPORTS_DIR,
-                    USER_SURVEILLANCE_REPORTS_DIR):
+        if dir_ == REFERENCE_SURVEILLANCE_REPORTS_DIR:
             return []
         data = read_data(get_data_args, last_data_mtime)
         visible_strains = data["heatmap_y_strains"]
@@ -373,15 +373,8 @@
     with TemporaryDirectory() as dir_name:
         reports_path = path.join(dir_name, "surveillance_reports")
         copytree(REFERENCE_SURVEILLANCE_REPORTS_DIR,
-<<<<<<< HEAD
-                 path.join(reports_path, "reference_surveillance_reports"))
-=======
                  path.join(reports_path, "reference_surveillance_reports"),
                  ignore=ignore_fn)
-        copytree(USER_SURVEILLANCE_REPORTS_DIR,
-                 path.join(reports_path, "user_surveillance_reports"),
-                 ignore=ignore_fn)
->>>>>>> c13f1a39
         make_archive(reports_path, "zip", reports_path)
         download_component = toolbar_generator.get_file_download_component()
         return dcc.send_file(reports_path + ".zip"), download_component
