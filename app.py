"""Entry point of the application.

This is the Python script that is run to launch the visualization
application.

Dash expects you to place all your Python callbacks in this file, so
that is what I have done. This file is quite long and unmodularized as
a result. There are some callbacks that are written in JavaScript,
which are referenced in this file, but implemented in
``assets/script.js``.

Dash will execute callbacks in parallel when given the opportunity,
and I have setup my callbacks to take advantage of this for performance
benefits. However, due to what I assume is a limited number of workers,
I have unparallelized some callbacks, which allows certain callbacks to
run faster.
"""
from json import loads
<<<<<<< HEAD
from os import path, walk
from pathlib import Path
from shutil import copytree, make_archive
=======
from os import mkdir, path, remove, walk
from pathlib import Path
from shutil import copyfile, copytree, make_archive, rmtree
from subprocess import run
>>>>>>> d0bcb27a
from tempfile import TemporaryDirectory

import dash
import dash_bootstrap_components as dbc
import dash_core_components as dcc
from dash.dependencies import (ALL, MATCH, ClientsideFunction, Input, Output,
                               State)
from dash.exceptions import PreventUpdate
from flask_caching import Cache

from data_parser import get_data
from definitions import (ASSETS_DIR, REFERENCE_DATA_DIR,
                         REFERENCE_SURVEILLANCE_REPORTS_DIR)
from generators import (heatmap_generator, histogram_generator,
                        legend_generator, table_generator, toast_generator,
                        toolbar_generator, footer_generator)


# This is the only global variable Dash plays nice with, and it
# contains the visualization that is deployed by this file, when
# ``app`` is served.
app = dash.Dash(
    name="VIRUS-MVP",
    title="VIRUS-MVP",
    assets_folder=ASSETS_DIR,
    # We bring in jQuery for some of the JavaScript
    # callbacks.
    external_scripts=[
        "https://code.jquery.com/jquery-2.2.4.min.js",
        "https://code.jquery.com/ui/1.11.4/jquery-ui.min.js",
    ],
    # We can use bootstrap CSS.
    # https://bit.ly/3tMqY0W for details.
    external_stylesheets=[
        dbc.themes.COSMO,
        "https://cdn.jsdelivr.net/npm/bootstrap-icons@1.7.0/font/"
        "bootstrap-icons.css"
    ],
    # Callbacks break without this, because they reference
    # divs that are not present on initial page load, or
    # until ``launch_app`` has finished executing.
    suppress_callback_exceptions=True
)
# server instance used for gunicorn deployment
server = app.server

# Cache specifications
cache = Cache(server, config={
    "CACHE_TYPE": "filesystem",
    "CACHE_DIR": "cache_directory",
    # Max number of files app will store before it starts deleting some
    "CACHE_THRESHOLD": 200
})
# Cache lasts for a day
TIMEOUT = 86400

# The ``layout`` attribute determines what HTML ``app`` renders when it
# is served. We start with an empty bootstrap container, but it will be
# populated soon after by the ``launch_app`` callback.
app.layout = dbc.Container(
    # ``first-launch`` is an in-browser variable, which is only used
    # when the page is first loaded. Assigning this variable here
    # triggers the ``launch_app`` callback, which populates this
    # container with the appropriate content when the page is first
    # loaded. More detail on why this is necessary is in the callback
    # docstring. ``first-launch-loader`` is also only used when the
    # page is first loaded, but ultimately excised from the page.
    [
        dcc.Loading(None,
                    id="first-launch-loader",
                    style={"height": "100%", "width": "100%", "margin": 0}),
        dcc.Store("first-launch"),
    ],
    fluid=True,
    id="main-container",
    className="px-0"
)


@app.callback(
    Output("main-container", "children"),
    Output("first-launch-loader", "children"),
    Input("first-launch", "data")
)
def launch_app(_):
    """Populate empty container in initial layout served by ``app``.

    This not only adds HTML, but also several in-browser variables that
    are useful for triggering other callbacks.

    When the ``first-launch`` in-browser variable is assigned, it
    triggers this callback. This callback should not be triggered
    again. This callback is only used to serve HTML and in-browser
    variables once, when the application is first launched and the main
    container is created.

    Generating the content below with a callback, instead of in the
    global scope, prevents the application from breaking on page
    reload. Dash is stateless, so it does not recalculate global
    variables on page refreshes after the application is first deployed
    to a server. So new data between page reloads may not be displayed
    if you do the following in the global scope--which you may be
    tempted to do because we are only doing it once!

    We also technically return the children for
    ``first-launch-loader``, but the return value is the same as its
    current value (``None``), and since ``first-launch-loader`` is in
    ``main-container``, its immediately excised from the page after
    this callback. The ultimate purpose of this is to replace the blank
    loading screen when the app is first loaded.
    """
    # Some default vals
    get_data_args = {
        "show_clade_defining": False,
        "hidden_strains": None,
        "strain_order": [],
        "min_mutation_freq": None,
        "max_mutation_freq": None
    }
    last_data_mtime = \
        max(path.getmtime(root) for root, _, _ in walk(REFERENCE_DATA_DIR))
    data_ = read_data(get_data_args, last_data_mtime)

    return [
        # Bootstrap collapse containing legend
        legend_generator.get_legend_collapse(),
        # Bootstrap row containing tools
        toolbar_generator.get_toolbar_row(data_),
        # Bootstrap row containing toasts
        toast_generator.get_toast_row(),
        # Bootstrap row containing heatmap
        heatmap_generator.get_heatmap_row(data_),
        # Bootstrap row containing histogram
        histogram_generator.get_histogram_row(data_),
        # Bootstrap row containing table
        table_generator.get_table_row_div(data_),
        # Bootstrap row containing footer
        footer_generator.get_footer_row_div(
            app.get_asset_url("cidgoh_logo.png")
        ),
        # These are in-browser variables that Dash can treat as Inputs
        # and Outputs, in addition to more conventional Dash components
        # like HTML divs and Plotly figures. ``get-data-args`` are the
        # args used to call ``get_data`` when the underlying data
        # structure is needed.
        dcc.Store(id="get-data-args", data=get_data_args),
        # Last data file modification date. Sometimes data changes, but
        # ``get_data`` args do not. Need to rewrite cache.
        dcc.Store(id="last-data-mtime", data=last_data_mtime),
        # Clientside callbacks use the return val of ``get_data``
        # directly.
        dcc.Store(id="data", data=data_),
        # The following in-browser variables simply exist to help
        # modularize the callbacks below.
        dcc.Store(id="show-clade-defining",
                  data=get_data_args["show_clade_defining"]),
        dcc.Store(id="hidden-strains", data=get_data_args["hidden_strains"]),
        dcc.Store(id="strain-order", data=get_data_args["strain_order"]),
        dcc.Store(id="last-heatmap-cell-clicked"),
        dcc.Store(id="last-histogram-point-clicked"),
        dcc.Store(id="positions-jumped-to"),
        # TODO starting gene should be part of a config file
        dcc.Store(id="default-starting-gene", data="S"),
        # Used to update certain figures only when necessary
        dcc.Store(id="heatmap-x-len", data=len(data_["heatmap_x_nt_pos"])),
        dcc.Store(id="heatmap-y-strains",
                  data=len(data_["heatmap_y_strains"])),
        # Used to integrate some JS callbacks. The data values are
        # meaningless, we just need outputs to perform all clientside
        # functions.
        dcc.Store(id="make-select-lineages-modal-checkboxes-draggable"),
        dcc.Store(id="make-histogram-rel-pos-bar-dynamic"),
        dcc.Store(id="allow-jumps-from-histogram"),
        dcc.Store(id="link-heatmap-cells-y-scrolling")
    ], None


@app.callback(
    output=[
        Output("get-data-args", "data"),
        Output("last-data-mtime", "data"),
        Output("data-loading", "data")
    ],
    inputs=[
        Input("show-clade-defining", "data"),
        Input("hidden-strains", "data"),
        Input("strain-order", "data"),
        Input("mutation-freq-slider", "value")
    ],
    prevent_initial_call=True
)
def update_get_data_args(show_clade_defining, hidden_strains, strain_order,
                         mutation_freq_vals):
    """Update ``get-data-args`` variables in dcc.Store.

    This is a central callback. Updating ``get-data-args`` triggers a
    change to the ``get-data-args`` variable in dcc.Store, which
    triggers multiple other callbacks to call ``read_data``, which is a
    fn that calls ``get_data`` with ``get-data-args``, and caches the
    ret val. This fn calls ``read_data`` first, so it is already cached
    before those callbacks need it.

    We also update ``last-data-mtime`` here, and ``data-loading``. In
    the case of ``data-loading``, we keep the value as ``None``, but
    returning it in this fn provides a spinner while this fn is being
    run.

    :param show_clade_defining: ``update_show_clade-defining`` return
        value.
    :type show_clade_defining: bool
    :param hidden_strains: ``update_hidden_strains`` return value
    :type hidden_strains: list[str]
    :param strain_order: ``getStrainOrder`` return value from
        ``script.js``.
    :type strain_order: list[str]
    :param mutation_freq_vals: Position of handles in mutation freq
        slider.
    :type mutation_freq_vals: list[int|float]
    :param gff3_annotations: ``parse_gff3_file`` return value
    :type gff3_annotations: dict
    :return: ``get_data`` return value, last mtime across all data
        files, and ``data-loading`` children.
    :rtype: tuple[dict, float, None]
    :raise PreventUpdate: New upload triggered this function, and that
        new upload failed.
    """
    triggers = [x["prop_id"] for x in dash.callback_context.triggered]

    # Do not use the current position of the mutation frequency slider
    # if this function was triggered by an input that will modify the
    # slider values. We must reset the slider in that case to avoid
    # bugs.
    use_mutation_freq_vals = "mutation-freq-slider.value" in triggers
    use_mutation_freq_vals |= "strain-order.data" in triggers
    if use_mutation_freq_vals:
        [min_mutation_freq, max_mutation_freq] = mutation_freq_vals
    else:
        min_mutation_freq, max_mutation_freq = None, None

    args = {
        "show_clade_defining": show_clade_defining,
        "hidden_strains": hidden_strains,
        "strain_order": strain_order,
        "min_mutation_freq": min_mutation_freq,
        "max_mutation_freq": max_mutation_freq
    }

    # Update ``last-data-mtime`` too
    last_data_mtime = \
        max(path.getmtime(root) for root, _, _ in walk(REFERENCE_DATA_DIR))

    # We call ``read_data`` here, so it gets cached. Otherwise, the
    # callbacks that call ``read_data`` may do it in parallel--blocking
    # multiple processes.
    read_data(args, last_data_mtime)

    return args, last_data_mtime, None


@cache.memoize(timeout=TIMEOUT)
def read_data(get_data_args, last_data_mtime):
    """Returns and caches return value of ``get_data``.

    Why is this function necessary?

    Problem: Callbacks need access to the ``get_data`` return value,
    but moving it across the network from callback to callback greatly
    decreases performance (because it is large).

    So what are our options?

    Each callback that needs access to the ``get_data`` callback could
    call the serverside fn ``get_data`` directly, right? No need to
    move it from callback to callback? WRONG. ``get_data`` is an
    expensive step. It would be called too often, which again decreases
    performance.

    Instead, each callback calls this function, which was already
    called when ``get-data-args`` was first updated. This fn cached the
    return value, so it can now quickly supply it to the callbacks when
    necessary. And since this fn is a server-side fn too, it does not
    move the cached value over the network.

    :param get_data_args: Args for ``get_data``
    :type get_data_args: dict
    :param last_data_mtime: Last mtime across all data files
    :type last_data_mtime: float
    """
    ret = get_data(
        [REFERENCE_DATA_DIR],
        show_clade_defining=get_data_args["show_clade_defining"],
        hidden_strains=get_data_args["hidden_strains"],
        strain_order=get_data_args["strain_order"],
        min_mutation_freq=get_data_args["min_mutation_freq"],
        max_mutation_freq=get_data_args["max_mutation_freq"]
    )
    return ret


@app.callback(
    Output("show-clade-defining", "data"),
    Input("clade-defining-mutations-switch", "value"),
    prevent_initial_call=True
)
def update_show_clade_defining(switches_value):
    """Update ``show_clade_defining`` variable in dcc.Store.

    This should be set to True when the clade defining mutations switch
    is switched on, and False when it is turned off. It is None at
    application launch.

    :param switches_value: ``[1]`` if the clade defining mutation
        switch is switched on, and ``[]`` if it is not.
    :type switches_value: list
    :return: True if clade defining mutations switch is switched on
    :rtype: bool
    """
    return len(switches_value) > 0


@app.callback(
<<<<<<< HEAD
=======
    Output("new-upload", "data"),
    Output("upload-loading", "children"),
    Output("upload-file", "contents"),
    Output("upload-file", "filename"),
    Input("upload-file", "contents"),
    Input("upload-file", "filename"),
    State("get-data-args", "data"),
    State("last-data-mtime", "data"),
    prevent_initial_call=True
)
def update_new_upload(file_contents, filename, get_data_args, last_data_mtime):
    """Update ``new_upload`` variable in dcc.Store.

    If a valid file is uploaded, it will be written to ``user_data``.
    But regardless of whether a valid file is uploaded, this function
    will return a dict describing the name of the file the user
    attempted to upload, status of upload, and name of uploaded strain.

    We also re-render the uploading btn after the file is processed. We
    do this because the btn is in a loading container, so a spinner
    will display in place of the button while the file is being
    processed. Which is useful feedback, and keeps uploads linear at a
    single endpoint.

    We also write the surveillance reports to disk.

    TODO eventually write to database instead of disk

    :param file_contents: Contents of uploaded file, formatted by Dash
        into a base64 string.
    :type file_contents: str
    :param filename: Name of uploaded file
    :type filename: str
    :param get_data_args: Args for ``get_data``
    :type get_data_args: dict
    :param last_data_mtime: Last mtime across all data files
    :type last_data_mtime: float
    :return: Dictionary describing upload attempt
    :rtype: dict
    """
    # Current ``get_data`` return val
    old_data = read_data(get_data_args, last_data_mtime)

    posix_path = Path(filename)
    sample_name = posix_path.stem
    # https://stackoverflow.com/a/35188296
    ext = "".join(posix_path.suffixes)[1:]

    # TODO more thorough validation, maybe once we finalize data
    # standards.
    accepted_exts = {"VCF", "fasta", "fa", "fna", "fa.gz", "fna.gz", "fasta.gz"}
    if ext not in accepted_exts:
        status = "error"
        msg = "Accepted file extensions: %s" % accepted_exts
    elif sample_name in old_data["all_strains"]:
        status = "error"
        msg = "Filename must not conflict with existing variant."
    else:
        # Dash splits MIME type and the actual str with a comma
        _, base64_str = file_contents.split(",")
        # Run pipeline, but output contents into temporary dir. Then
        # copy appropriate output file to relevant dir.
        with TemporaryDirectory(dir=NF_NCOV_VOC_DIR) as dir_name:
            user_file = path.join(dir_name, filename)
            rand_prefix = "u" + str(uuid4())
            with open(user_file, "w") as fp:
                fp.write(b64decode(base64_str).decode("utf-8"))
            run(["nextflow", "run", "main.nf", "-profile", "docker",
                 "--prefix", rand_prefix, "--mode", "user",
                 "--skip_variantannotation", "--skip_postprocessing", "true",
                 "--skip_posting", "true", "skip_harmonize", "true",
                 "--seq", user_file, "--outdir", dir_name],
                cwd=NF_NCOV_VOC_DIR)

            data_path = path.join(dir_name, rand_prefix, "FUNCTIONALANNOTATION")
            gvf_file = path.join(data_path, "%s.annotated.gvf" % sample_name)
            copyfile(gvf_file,
                     path.join(USER_DATA_DIR, sample_name + ".gvf"))

            reports_dir = path.join(USER_SURVEILLANCE_REPORTS_DIR, sample_name)
            if path.exists(reports_dir):
                rmtree(reports_dir)
            mkdir(reports_dir)
            surveillance_path = path.join(dir_name, rand_prefix, "SURVEILLANCE")
            copytree(path.join(surveillance_path, "PDF"),
                     path.join(reports_dir, "PDF"))
            copytree(path.join(surveillance_path, "TSV"),
                     path.join(reports_dir, "TSV"))
        status = "ok"
        msg = "%s uploaded successfully." % filename
    new_upload_data = {"filename": filename,
                       "msg": msg,
                       "status": status,
                       "strain": sample_name}
    upload_component = toolbar_generator.get_file_upload_component()
    return new_upload_data, upload_component, "", ""


@app.callback(
>>>>>>> d0bcb27a
    Output("download-file-data", "data"),
    Output("download-loading", "children"),
    Input("download-file-btn", "n_clicks"),
    State("get-data-args", "data"),
    State("last-data-mtime", "data"),
    prevent_initial_call=True
)
def trigger_download(_, get_data_args, last_data_mtime):
    """Send download file when user clicks download btn.

    This is a zip object of surveillance reports for visible strains.

    :param _: Unused input variable that monitors when download btn is
        clicked.
    :param get_data_args: Args for ``get_data``
    :type get_data_args: dict
    :param last_data_mtime: Last mtime across all data files
    :type last_data_mtime: float
    :return: Fires dash function that triggers file download
    """
    # Ignores non-visible strains during `copytree`
    def ignore_fn(dir_, contents):
<<<<<<< HEAD
        if dir_ == REFERENCE_SURVEILLANCE_REPORTS_DIR:
            return []
        data = read_data(get_data_args, last_data_mtime)
        visible_strains = data["heatmap_y_strains"]
        visible_filenames = \
            {data["strain_filenames_dict"][e] for e in visible_strains}
        return [e for e in contents if Path(e).stem not in visible_filenames]
=======
        reference_nested_dir = \
            str(Path(dir_).parent) == REFERENCE_SURVEILLANCE_REPORTS_DIR
        user_dir = \
            dir_ == USER_SURVEILLANCE_REPORTS_DIR
        if reference_nested_dir or user_dir:
            data = read_data(get_data_args, last_data_mtime)
            visible_strains = data["heatmap_y_strains"]
            visible_filenames = \
                {data["strain_filenames_dict"][e] for e in visible_strains}
            return [e for e in contents
                    if Path(e).stem not in visible_filenames]
        # All other conditions, ignore nothing
        return []
>>>>>>> d0bcb27a

    with TemporaryDirectory() as dir_name:
        reports_path = path.join(dir_name, "surveillance_reports")
        copytree(REFERENCE_SURVEILLANCE_REPORTS_DIR,
                 path.join(reports_path, "reference_surveillance_reports"),
                 ignore=ignore_fn)
        make_archive(reports_path, "zip", reports_path)
        download_component = toolbar_generator.get_file_download_component()
        return dcc.send_file(reports_path + ".zip"), download_component


@app.callback(
    Output("toast-col", "children"),
    Input("mutation-freq-slider", "marks"),
    Input("positions-jumped-to", "data"),
    prevent_initial_call=True
)
def toggle_toast(_, positions_jumped_to):
    """Update ``toast-col`` div.

    This function shows appropriate toasts when there was following a
    user upload, re-rendering of mutation frequency vals, or the
    heatmap is automatically scrolled to a specific mutation.

    :param _: Unused input variable that allows re-rendering of the
        mutation frequency slider to trigger this function.
    :param positions_jumped_to:
        ``jumpToHeatmapPosAfterSelectingMutationName`` return val.
    :type positions_jumped_to: dict
    :return: Appropriate Dash Bootstrap Components toast for situation
    :rtype: dbc.Toast
    """
    triggers = [x["prop_id"] for x in dash.callback_context.triggered]

    if "mutation-freq-slider.marks" in triggers:
        return toast_generator.get_toast(
            "Mutation frequency slider vals set to min and max",
            "Info",
            "info",
            5000
        )
    elif "positions-jumped-to.data" in triggers:
        msg = "Jumped to strain %s at nucleotide position %s"
        msg %= (positions_jumped_to["strain"], positions_jumped_to["nt_pos"])
        return toast_generator.get_toast(
            msg,
            "Info",
            "info",
            10000
        )


@app.callback(
    Output("hidden-strains", "data"),
    Input("select-lineages-ok-btn", "n_clicks"),
    State({"type": "select-lineages-modal-checkbox", "index": ALL}, "id"),
    State({"type": "select-lineages-modal-checkbox", "index": ALL}, "checked"),
    State("get-data-args", "data"),
    State("last-data-mtime", "data"),
    prevent_initial_call=True
)
def update_hidden_strains(_, checkbox_ids, checkbox_vals, get_data_args,
                          last_data_mtime):
    """Update ``hidden-strains`` variable in dcc.Store.

    When the OK button is clicked in the select lineages modal, the
    unchecked boxes are returned as the new ``hidden-strains`` value.

    :param _: Otherwise useless input only needed to alert us when the
        ok button in the select lineages modal was clicked.
    :param checkbox_ids: List of ids corresponding to checkboxes
    :type checkbox_ids: list[dict]
    :param checkbox_vals: List of booleans corresponding to checkboxes
        indicating whether they are checked or not.
    :type checkbox_vals: list[bool]
    :param get_data_args: Args for ``get_data``
    :type get_data_args: dict
    :param last_data_mtime: Last mtime across all data files
    :type last_data_mtime: float
    :return: List of strains that should not be displayed by the
        heatmap or table.
    :rtype: list[str]
    :raise PreventUpdate: Hidden strains did not change, or the user
        chose to hide all strains.
    """
    # Current ``get_data`` return val
    data = read_data(get_data_args, last_data_mtime)
    old_hidden_strains = data["hidden_strains"]

    checkbox_strains = [id["index"] for id in checkbox_ids]
    hidden_strains_vals_zip_obj = \
        filter(lambda x: not x[1], zip(checkbox_strains, checkbox_vals))
    hidden_strains = [strain for (strain, _) in hidden_strains_vals_zip_obj]

    no_change = hidden_strains == old_hidden_strains
    all_hidden = checkbox_strains == hidden_strains
    if no_change or all_hidden:
        raise PreventUpdate

    return hidden_strains


@app.callback(
    Output("select-lineages-modal-body", "children"),
    Input("get-data-args", "data"),
    State("last-data-mtime", "data"),
    prevent_initial_call=True
)
def update_select_lineages_modal_body(get_data_args, last_data_mtime):
    """Populate select lineages modal body.

    This is triggered behind the scenes without opening the modal, and
    whenever the data is updated.

    :param get_data_args: Args for ``get_data``
    :type get_data_args: dict
    :param last_data_mtime: Last mtime across all data files
    :type last_data_mtime: float
    :return: Content representing the select lineages modal body
    :rtype: list[dbc.FormGroup]
    """
    data = read_data(get_data_args, last_data_mtime)
    return toolbar_generator.get_select_lineages_modal_body(data)


@app.callback(
    Output("select-lineages-modal", "is_open"),
    Output("select-lineages-modal-loading", "children"),
    Input("open-select-lineages-modal-btn", "n_clicks"),
    Input("select-lineages-ok-btn", "n_clicks"),
    Input("select-lineages-cancel-btn", "n_clicks"),
    prevent_initial_call=True
)
def toggle_select_lineages_modal(_, __, ___):
    """Open or close select lineages modal.

    This is a little slow to open, so we return
    ``select-lineages-modal-loading`` to add a spinner.

    :param _: Select lineages button in toolbar was clicked
    :param __: OK button in select lineages modal was clicked
    :param ___: Cancel button in select lineages modal was clicked
    :return: Boolean representing whether the select lineages modal is
        open or closed, and ``select-lineages-modal-loading`` children.
    :rtype: (bool, bool)
    """
    ctx = dash.callback_context
    triggered_prop_id = ctx.triggered[0]["prop_id"]
    # We only open the modal when the select lineages modal btn in the
    # toolbar is clicked.
    if triggered_prop_id == "open-select-lineages-modal-btn.n_clicks":
        return True, None
    else:
        return False, None


@app.callback(
    Output({"type": "select-lineages-modal-checklist", "index": MATCH},
           "children"),
    Input({"type": "select-lineages-modal-all-btn", "index": MATCH},
          "n_clicks"),
    Input({"type": "select-lineages-modal-none-btn", "index": MATCH},
          "n_clicks"),
    State({"type": "select-lineages-modal-checklist", "index": MATCH},
          "children"),
    prevent_initial_call=True
)
def toggle_all_strains_in_select_all_lineages_modal(_, __, checkbox_rows):
    """Toggle checkboxes after user clicks "all" or "none" modal btns.

    Only the relevant checkboxes are toggled, specific to a directory,
    depending on which "all" or "none" btn the user clicked.

    :param: _: "all" btn in select lineages modal was clicked.
    :param: __: "none" btn in select lineages modal was clicked.
    :param checkbox_rows: List of rows containing checkboxes in each
        dir subsection of select lineages modal.
    :type: list
    :return: ``checkbox_rows``, but with appropriately modified checked
        vals for checkboxes.
    """
    ctx = dash.callback_context
    triggered_prop_id = ctx.triggered[0]["prop_id"]
    triggered_prop_id_type = loads(triggered_prop_id.split(".")[0])["type"]
    ret = checkbox_rows
    # TODO the way we edit the children is hackey and could break in
    #  the future. But we're in a bit of a time crunch atm.
    if triggered_prop_id_type == "select-lineages-modal-all-btn":
        for i in range(len(ret)):
            ret[i]["props"]["children"][0]["props"]\
                ["children"]["props"]["checked"] = True
    else:
        for i in range(len(ret)):
            ret[i]["props"]["children"][0]["props"]\
                ["children"]["props"]["checked"] = False
    return ret


@app.callback(
    Output("jump-to-modal", "is_open"),
    Output("jump-to-modal-dropdown-search", "options"),
    Input("jump-to-btn", "n_clicks"),
    Input("jump-to-modal-ok-btn", "n_clicks"),
    Input("jump-to-modal-cancel-btn", "n_clicks"),
    State("get-data-args", "data"),
    State("last-data-mtime", "data"),
    prevent_initial_call=True
)
def toggle_jump_to_modal(_, __, ___, get_data_args, last_data_mtime):
    """Open or close modal for jumping to mutations.

    This modal opens when a user clicks the toolbar btn for jumping to
    mutations. It closes when the user clicks the cancel or ok btn in
    the modal.

    This fn also populates the dropdown content when the modal is
    opened.

    :param _: User clicked btn in toolbar for opening modal
    :param __: User clicked ok btn in modal
    :param ___: User clicked cancel btn in modal
    :return: Whether modal is open, and the dropdown content if it is
    :rtype: (bool, list)
    """
    ctx = dash.callback_context.triggered[0]["prop_id"]
    if ctx == "jump-to-btn.n_clicks":
        # Current ``get_data`` return val
        data = read_data(get_data_args, last_data_mtime)
        return True, data["jump_to_dropdown_search_options"]
    else:
        return False, []


@app.callback(
<<<<<<< HEAD
=======
    Output("deleted-strain", "data"),
    Input("confirm-strain-del-modal-ok-btn", "n_clicks"),
    State("strain-to-del", "data"),
    State("get-data-args", "data"),
    State("last-data-mtime", "data"),
    prevent_initial_call=True
)
def update_deleted_strain(_, strain_to_del, get_data_args, last_data_mtime):
    """Update ``deleted-strain`` var.

    This happens after a user clicks the OK btn in the confirm strain
    deletion modal.

    We also delete the files associated with the strain at this step.

    :param _: User clicked the OK btn
    :param strain_to_del: Strain corresponding to del btn user clicked
    :type strain_to_del: str
    :param get_data_args: Args for ``get_data``
    :type get_data_args: dict
    :param last_data_mtime: Last mtime across all data files
    :type last_data_mtime: float
    :return: Name of deleted strains
    :rtype: str
    """
    # Current ``get_data`` return val
    data = read_data(get_data_args, last_data_mtime)

    strain_to_del_filename = data["strain_filenames_dict"][strain_to_del]
    remove(path.join(USER_DATA_DIR, strain_to_del_filename + ".gvf"))
    rmtree(path.join(USER_SURVEILLANCE_REPORTS_DIR, strain_to_del_filename))
    return strain_to_del


@app.callback(
>>>>>>> d0bcb27a
    Output("mutation-freq-slider-col", "children"),
    Input("get-data-args", "data"),
    State("mutation-freq-slider", "marks"),
    State("last-data-mtime", "data"),
    prevent_initial_call=True
)
def update_mutation_freq_slider(get_data_args, old_slider_marks,
                                last_data_mtime):
    """Update mutation frequency slider div.

    If the ``data`` dcc variable is updated, this function will
    re-render the slider if the new ``data`` variable has a different
    set of mutation frequencies.

    :param get_data_args: Args for ``get_data``
    :type get_data_args: dict
    :param old_slider_marks: ``marks`` property of the current
        mutation frequency slider div.
    :type old_slider_marks: dict
    :param last_data_mtime: Last mtime across all data files
    :type last_data_mtime: float
    :return: New mutation frequency slider div, if one is needed
    :rtype: dcc.RangeSlider
    :raise PreventUpdate: Number of mutation frequencies in ``data`` is
        different than the number of mutation frequencies in the
        current slider.
    """
    # Current ``get_data`` return val
    data = read_data(get_data_args, last_data_mtime)

    # This is very hackey, but also very fast. I do not think this will
    # currently break anything.
    new_slider_marks = data["mutation_freq_slider_vals"]
    if len(new_slider_marks) == len(old_slider_marks):
        raise PreventUpdate

    return toolbar_generator.get_mutation_freq_slider(data)


@app.callback(
    Output("legend-collapse", "is_open"),
    Input("toggle-legend-btn", "n_clicks"),
    State("legend-collapse", "is_open"),
    prevent_initial_call=True
)
def toggle_legend_collapse(_, is_open):
    """Open or close legend view.

    :param _: Toggle legend btn was clicked
    :param is_open: Current visibility of legend
    :return: New visbility for legend; opposite of ``is_open``
    :rtype: bool
    """
    return not is_open


@app.callback(
    Output("heatmap-x-len", "data"),
    Input("get-data-args", "data"),
    State("heatmap-x-len", "data"),
    State("last-data-mtime", "data"),
    prevent_initial_call=True
)
def route_data_heatmap_x_update(get_data_args, old_heatmap_x_len,
                                last_data_mtime):
    """Update ``heatmap-x-len`` dcc variable when needed.

    This serves as a useful trigger for figs that only need to be
    updated when heatmap x coords change. We use the length of
    data["heatmap_x_nt_pos"] because it is faster than comparing the
    entire list, and appropriately alerts us when
    data["heatmap_x_nt_pos"] changed.

    :param get_data_args: Args for ``get_data``
    :type get_data_args: dict
    :param old_heatmap_x_len: ``heatmap-x-len.data`` value
    :type old_heatmap_x_len: dict
    :param last_data_mtime: Last mtime across all data files
    :type last_data_mtime: float
    :return: New len of data["heatmap_x_nt_pos"]
    :rtype: int
    :raise PreventUpdate: If data["heatmap_x_nt_pos"] len did not
        change.
    """
    # Current ``get_data`` return val
    data = read_data(get_data_args, last_data_mtime)

    if old_heatmap_x_len == len(data["heatmap_x_nt_pos"]):
        raise PreventUpdate
    return len(data["heatmap_x_nt_pos"])


@app.callback(
    Output("heatmap-y-strains", "data"),
    Input("get-data-args", "data"),
    State("heatmap-y-strains", "data"),
    State("last-data-mtime", "data"),
    prevent_initial_call=True
)
def route_data_heatmap_y_strains_update(get_data_args, old_heatmap_y_strains,
                                        last_data_mtime):
    """Update ``heatmap-y-strains`` dcc variable when needed.

    This serves as a useful trigger for figs that only need to be
    updated when heatmap strains change.

    :param get_data_args: Args for ``get_data``
    :type get_data_args: dict
    :param old_heatmap_y_strains: ``heatmap-y-strains.data`` value
    :type old_heatmap_y_strains: dict
    :param last_data_mtime: Last mtime across all data files
    :type last_data_mtime: float
    :return: New len of data["heatmap_y_strains"]
    :rtype: int
    :raise PreventUpdate: If data["heatmap_y_strains"] len did not
        change.
    """
    # Current ``get_data`` return val
    data = read_data(get_data_args, last_data_mtime)

    if old_heatmap_y_strains == data["heatmap_y_strains"]:
        raise PreventUpdate
    return data["heatmap_y_strains"]


@app.callback(
    Output("heatmap-strains-axis-fig", "figure"),
    Output("heatmap-strains-axis-fig", "style"),
    Output("heatmap-strains-axis-inner-container", "style"),
    Output("heatmap-strains-axis-outer-container", "style"),
    Input("heatmap-y-strains", "data"),
    State("get-data-args", "data"),
    State("last-data-mtime", "data"),
    prevent_initial_call=True
)
def update_heatmap_strains_axis_fig(_, get_data_args, last_data_mtime):
    """Update heatmap strains axis fig and containers.

    We need to update style because attributes may change due to
    uploaded strains.

    :param _: Heatmap strains updated
    :param get_data_args: Args for ``get_data``
    :type get_data_args: dict
    :param last_data_mtime: Last mtime across all data files
    :type last_data_mtime: float
    :return: New heatmap strains axis fig and style
    :rtype: (plotly.graph_objects.Figure, dict)
    """
    # Current ``get_data`` return val
    data = read_data(get_data_args, last_data_mtime)

    strain_axis_fig = heatmap_generator.get_heatmap_strains_axis_fig(data)
    strain_axis_style = \
        {"height": data["heatmap_cells_fig_height"],
         "width": "101%",
         "marginBottom": -data["heatmap_cells_container_height"]}
    inner_container_style = {
        "height": "100%",
        "overflowY": "scroll",
        "marginBottom":
            -data["heatmap_cells_container_height"]-50,
        "paddingBottom":
            data["heatmap_cells_container_height"]+50
    }
    outer_container_style = {
        "height": data["heatmap_cells_container_height"],
        "overflow": "hidden"
    }
    return (strain_axis_fig, strain_axis_style, inner_container_style,
            outer_container_style)


@app.callback(
    Output("heatmap-sample-size-axis-fig", "figure"),
    Output("heatmap-sample-size-axis-fig", "style"),
    Output("heatmap-sample-size-axis-inner-container", "style"),
    Output("heatmap-sample-size-axis-outer-container", "style"),
    Input("heatmap-y-strains", "data"),
    State("get-data-args", "data"),
    State("last-data-mtime", "data"),
    prevent_initial_call=True
)
def update_heatmap_sample_size_axis_fig(_, get_data_args, last_data_mtime):
    """Update heatmap sample size axis fig and containers.

    We need to update style because attributes may change due to
    uploaded strains.

    :param _: Heatmap strains updated
    :param get_data_args: Args for ``get_data``
    :type get_data_args: dict
    :param last_data_mtime: Last mtime across all data files
    :type last_data_mtime: float
    :return: New heatmap sample size axis fig and style
    :rtype: (plotly.graph_objects.Figure, dict)
    """
    # Current ``get_data`` return val
    data = read_data(get_data_args, last_data_mtime)

    sample_size_axis_fig = \
        heatmap_generator.get_heatmap_sample_size_axis_fig(data)
    sample_size_axis_style = \
        {"height": data["heatmap_cells_fig_height"],
         "width": "101%",
         "marginBottom": -data["heatmap_cells_container_height"]}
    inner_container_style = {
        "height": "100%",
        "overflowX": "scroll",
        "overflowY": "scroll",
        "marginRight": -50,
        "paddingRight": 50,
        "marginBottom":
            -data["heatmap_cells_container_height"]-50,
        "paddingBottom":
            data["heatmap_cells_container_height"]+50
    }
    outer_container_style = {
        "height": data["heatmap_cells_container_height"],
        "overflow": "hidden"
    }
    return (sample_size_axis_fig, sample_size_axis_style,
            inner_container_style, outer_container_style)


@app.callback(
    Output("heatmap-gene-bar-fig", "figure"),
    Output("heatmap-gene-bar-fig", "style"),
    Input("heatmap-x-len", "data"),
    State("get-data-args", "data"),
    State("last-data-mtime", "data"),
    prevent_initial_call=True
)
def update_heatmap_gene_bar_fig(_, get_data_args, last_data_mtime):
    """Update heatmap gene bar fig.

    :param _: Heatmap cells fig updated
    :param get_data_args: Args for ``get_data``
    :type get_data_args: dict
    :param last_data_mtime: Last mtime across all data files
    :type last_data_mtime: float
    :return: New heatmap gene bar fig and style
    :rtype: (plotly.graph_objects.Figure, dict)
    """
    # Current ``get_data`` return val
    data = read_data(get_data_args, last_data_mtime)

    gene_bar_fig = heatmap_generator.get_heatmap_gene_bar_fig(data)
    gene_bar_style = {"width": data["heatmap_cells_fig_width"]}
    return gene_bar_fig, gene_bar_style


@app.callback(
    Output("heatmap-nsp-bar-fig", "figure"),
    Output("heatmap-nsp-bar-fig", "style"),
    Input("heatmap-x-len", "data"),
    State("get-data-args", "data"),
    State("last-data-mtime", "data"),
    prevent_initial_call=True
)
def update_heatmap_nsp_bar_fig(_, get_data_args, last_data_mtime):
    """Update heatmap nsp bar fig.

    :param _: Heatmap cells fig updated
    :param get_data_args: Args for ``get_data``
    :type get_data_args: dict
    :param last_data_mtime: Last mtime across all data files
    :type last_data_mtime: float
    :return: New heatmap gene bar fig and style
    :rtype: (plotly.graph_objects.Figure, dict)
    """
    # Current ``get_data`` return val
    data = read_data(get_data_args, last_data_mtime)

    nsp_bar_fig = heatmap_generator.get_heatmap_nsp_bar_fig(data)
    nsp_bar_style = {"width": data["heatmap_cells_fig_width"]}
    return nsp_bar_fig, nsp_bar_style


@app.callback(
    Output("heatmap-nt-pos-axis-fig", "figure"),
    Output("heatmap-nt-pos-axis-fig", "style"),
    Input("heatmap-x-len", "data"),
    State("get-data-args", "data"),
    State("last-data-mtime", "data"),
    prevent_initial_call=True
)
def update_heatmap_nt_pos_axis_fig(_, get_data_args, last_data_mtime):
    """Update heatmap nt pos axis fig.

    We need to update style because width might have changed due to
    added nt positions in data.

    :param _: Heatmap cells fig updated
    :param get_data_args: Args for ``get_data``
    :type get_data_args: dict
    :param last_data_mtime: Last mtime across all data files
    :type last_data_mtime: float
    :return: New heatmap nt pos x-axis fig and style
    :rtype: (plotly.graph_objects.Figure, dict)
    """
    # Current ``get_data`` return val
    data = read_data(get_data_args, last_data_mtime)

    nt_pos_x_axis_fig = heatmap_generator.get_heatmap_nt_pos_axis_fig(data)
    nt_pos_x_axis_style = {"width": data["heatmap_cells_fig_width"]}
    return nt_pos_x_axis_fig, nt_pos_x_axis_style


@app.callback(
    Output("heatmap-aa-pos-axis-fig", "figure"),
    Output("heatmap-aa-pos-axis-fig", "style"),
    Input("heatmap-x-len", "data"),
    State("get-data-args", "data"),
    State("last-data-mtime", "data"),
    prevent_initial_call=True
)
def update_heatmap_aa_pos_axis_fig(_, get_data_args, last_data_mtime):
    """Update heatmap amino acid position axis fig.

    We need to update style because width might have changed due to
    added nt positions in data.

    :param _: Heatmap cells fig updated
    :param get_data_args: Args for ``get_data``
    :type get_data_args: dict
    :param last_data_mtime: Last mtime across all data files
    :type last_data_mtime: float
    :return: New heatmap amino acid position x-axis fig and style
    :rtype: (plotly.graph_objects.Figure, dict)
    """
    # Current ``get_data`` return val
    data = read_data(get_data_args, last_data_mtime)

    aa_pos_x_axis_fig = heatmap_generator.get_heatmap_aa_pos_axis_fig(data)
    aa_pos_x_axis_style = {"width": data["heatmap_cells_fig_width"]}
    return aa_pos_x_axis_fig, aa_pos_x_axis_style


@app.callback(
    Output("histogram-top-row-div", "children"),
    Input("get-data-args", "data"),
    State("last-data-mtime", "data"),
    prevent_initial_call=True
)
def update_histogram(get_data_args, last_data_mtime):
    """Update histogram top row div.

    When the ``data`` variable in the dcc.Store is updated, the top row
    in the histogram view is updated to reflect the new data. This
    includes the actual histogram bars, and the y axis.

    :param get_data_args: Args for ``get_data``
    :type get_data_args: dict
    :param last_data_mtime: Last mtime across all data files
    :type last_data_mtime: float
    :return: New histogram figure corresponding to new data
    :rtype: plotly.graph_objects.Figure
    """
    data = read_data(get_data_args, last_data_mtime)
    return histogram_generator.get_histogram_top_row(data)


@app.callback(
    Output("heatmap-cells-fig", "figure"),
    Output("heatmap-cells-fig", "style"),
    Output("heatmap-cells-inner-container", "style"),
    Output("heatmap-cells-outer-container", "style"),
    Output("data-loading", "children"),
    Input("get-data-args", "data"),
    State("last-data-mtime", "data"),
    prevent_initial_call=True
)
def update_heatmap_cells_fig(get_data_args, last_data_mtime):
    """Update heatmap cells fig, style, and containers.

    This is the fig with the heatmap cells and x axis. We return style
    because attributes may need to change due to changes in data.

    We also update ``data-loading``. We keep the value as ``None``,
    but returning it in this fn provides a spinner while this fn is
    being run.

    :param get_data_args: Args for ``get_data``
    :type get_data_args: dict
    :param last_data_mtime: Last mtime across all data files
    :type last_data_mtime: float
    :return: New heatmap cells fig, associated styles, and
        ``data-loading`` children.
    :rtype: Tuple(plotly.graph_objects.Figure, dict, dict, dict, None)
    """
    # Current ``get_data`` return val
    data = read_data(get_data_args, last_data_mtime)

    cells_fig = heatmap_generator.get_heatmap_cells_fig(data)
    cells_fig_style = {
        "height": data["heatmap_cells_fig_height"],
        "width": data["heatmap_cells_fig_width"],
        "marginRight": -data["heatmap_cells_fig_width"],
        "marginBottom": -data["heatmap_cells_container_height"]
    }
    inner_container_style = {
        "height": "100%",
        "width": "100%",
        "overflow": "scroll",
        "marginRight":
            -data["heatmap_cells_fig_width"]-50,
        "paddingRight":
            data["heatmap_cells_fig_width"]+50,
        "marginBottom":
            -data["heatmap_cells_container_height"]-50,
        "paddingBottom":
            data["heatmap_cells_container_height"]+50
    }
    outer_container_style = {
        "height": data["heatmap_cells_container_height"],
        "width": data["heatmap_cells_fig_width"],
        "overflow": "hidden"
    }
    return (cells_fig, cells_fig_style, inner_container_style,
            outer_container_style, None)


@app.callback(
    Output("heatmap-cells-fig", "clickData"),
    Output("last-heatmap-cell-clicked", "data"),
    Input("heatmap-cells-fig", "clickData"),
    prevent_initial_call=True
)
def route_heatmap_cells_fig_click(click_data):
    """Store click data from heatmap in "last-heatmap-cell-clicked".

    The built-in ``clickData`` variable does not allow repeated
    callbacks following consecutive clicks of the same point. We get
    around this by receiving the ``clickData``, storing it in
    ``last-heatmap-cell-clicked``, and setting ``clickData`` to None.
    When ``clickData`` is set to None, it can be updated by clicking
    the same point again, which triggers ``last-heatmap-cell-clicked``
    to be updated as well. ``last-heatmap-cell-clicked`` is the
    clickData input detected by callbacks.

    The logical question is, "why do the callbacks not just use
    ``clickData`` as input, and reset it to None each time? Why use
    this middle-man?" Because multiple callbacks use ``clickData`` in
    parallel, and if you reset it to None in one when that callback is
    finished, the other callbacks may not receive it in time. We never
    reset ``last-heatmap-cell-clicked`` to None in any callbacks,
    because we do not need to.

    :param click_data: ``heatmap-cells-fig.clickData`` value
    :type click_data: dict
    :return: ``None`` to reset heatmap ``clickData`` attribute, and a
        copy of  this attribute before resetting
    :rtype: (None, dict)
    """
    return None, click_data


@app.callback(
    Output("histogram", "clickData"),
    Output("last-histogram-point-clicked", "data"),
    Input("histogram", "clickData"),
    prevent_initial_call=True
)
def route_histogram_click(click_data):
    """Store histogram click data in "last-histogram-point-clicked".

    See ``route_heatmap_cells_fig_click`` for more details on logic.

    :param click_data: ``histogram.clickData`` value
    :type click_data: dict
    :return: ``None`` to reset histogram ``clickData`` attribute, and a
        copy of  this attribute before resetting
    :rtype: (None, dict)
    """
    return None, click_data


@app.callback(
    Output("mutation-details-modal", "is_open"),
    Output("mutation-details-modal-header", "children"),
    Output("mutation-details-modal-body", "children"),
    Input("last-heatmap-cell-clicked", "data"),
    Input("mutation-details-close-btn", "n_clicks"),
    State("get-data-args", "data"),
    State("last-data-mtime", "data"),
    prevent_initial_call=True
)
def toggle_mutation_details_modal(click_data, _, get_data_args,
                                  last_data_mtime):
    """Open or close mutation details modal.

    Not only is this function in charge of opening or closing the
    mutation details modal, it is also in charge of dynamically
    populating the mutation details modal body when the modal is
    opened.

    :param click_data: ``last-heatmap-cell-clicked`` in-browser
        variable value.
    :type click_data: dict
    :param _: Close button in mutation details modal was clicked
    :param get_data_args: Args for ``get_data``
    :type get_data_args: dict
    :param last_data_mtime: Last mtime across all data files
    :type last_data_mtime: float
    :return: Boolean representing whether the mutation details modal is
        open or closed, mutation details modal header, and mutation
        details body.
    :rtype: (bool, str, dbc.ListGroup)"""
    # Current ``get_data`` return val
    data = read_data(get_data_args, last_data_mtime)

    ctx = dash.callback_context
    triggered_prop_id = ctx.triggered[0]["prop_id"]
    # We only open the modal when the heatmap is clicked
    if triggered_prop_id == "last-heatmap-cell-clicked.data":
        x = click_data["points"][0]["x"]
        y = click_data["points"][0]["y"]
        mutation_name = data["heatmap_mutation_names"][y][x]
        if not mutation_name:
            mutation_name = "No recorded mutation name"
        mutation_fns = data["heatmap_mutation_fns"][y][x]
        if not mutation_fns:
            body = "No functions recorded so far"
        else:
            body = \
                heatmap_generator.get_mutation_details_modal_body(mutation_fns)
        return True, mutation_name, body
    else:
        # No need to populate modal body if the modal is closed
        return False, None, None


@app.callback(
    Output("table", "figure"),
    inputs=[
        Input("get-data-args", "data"),
        Input("last-heatmap-cell-clicked", "data"),
    ],
    state=[
        State("last-data-mtime", "data")
    ],
    prevent_initial_call=True
)
def update_table(get_data_args, click_data, last_data_mtime):
    """Update table figure.

    When the ``data`` variable in the dcc.Store is updated, the table
    figure is updated as well. The table figure is also updated when
    the user clicks a heatmap cell. If no cell was clicked, a default
    strain is shown.

    :param get_data_args: Args for ``get_data``
    :type get_data_args: dict
    :param click_data: ``last-heatmap-cell-clicked`` in-browser
        variable value.
    :type click_data: dict
    :param last_data_mtime: Last mtime across all data files
    :type last_data_mtime: float
    :return: New table figure corresponding to new data, or user
        selected strain.
    :rtype: plotly.graph_objects.Figure
    """
    # Current ``get_data`` return val
    data = read_data(get_data_args, last_data_mtime)

    ctx = dash.callback_context
    triggered_prop_id = ctx.triggered[0]["prop_id"]
    if triggered_prop_id == "get-data-args.data":
        table_strain = data["heatmap_y_strains"][0]
    else:
        table_strain = data["heatmap_y_strains"][click_data["points"][0]["y"]]

    # If you click a strain, but then hide it, this condition stops
    # things from breaking.
    if table_strain in data["hidden_strains"]:
        table_strain = data["heatmap_y_strains"][0]

    return table_generator.get_table_fig(data, table_strain)


@app.callback(
    Output("data", "data"),
    Input("get-data-args", "data"),
    State("last-data-mtime", "data"),
    prevent_initial_call=True
)
def update_data(get_data_args, last_data_mtime):
    """Update ``data`` in dcc.Store.

    The output is only used in clientside callbacks. It is too large to
    transport over the network.

    :param get_data_args: Args for ``get_data``
    :type get_data_args: dict
    :param last_data_mtime: Last mtime across all data files
    :type last_data_mtime: float
    :return: ``get_data`` return val
    :rtype: dict
    """
    # Current ``get_data`` return val
    data = read_data(get_data_args, last_data_mtime)
    return data


# This is how Dash allows you to write callbacks in JavaScript
app.clientside_callback(
    ClientsideFunction(
        namespace="clientside",
        function_name="makeSelectLineagesModalCheckboxesDraggable"
    ),
    Output("make-select-lineages-modal-checkboxes-draggable", "data"),
    Input("select-lineages-modal", "is_open"),
    State({"type": "select-lineages-modal-checklist", "index": ALL}, "id"),
    prevent_initial_call=True
)
app.clientside_callback(
    ClientsideFunction(
        namespace="clientside",
        function_name="getStrainOrder"
    ),
    Output("strain-order", "data"),
    Input("select-lineages-ok-btn", "n_clicks"),
    State({"type": "select-lineages-modal-checklist", "index": ALL}, "id"),
    State("strain-order", "data"),
    State("data", "data"),
    prevent_initial_call=True
)
app.clientside_callback(
    ClientsideFunction(
        namespace="clientside",
        function_name="makeHistogramRelPosBarDynamic"
    ),
    Output("make-histogram-rel-pos-bar-dynamic", "data"),
    Input("heatmap-nt-pos-axis-fig", "figure"),
    State("data", "data")
)
app.clientside_callback(
    ClientsideFunction(
        namespace="clientside",
        function_name="jumpToDefaultStartingGenePos"
    ),
    Output("default-starting-gene", "data"),
    Input("heatmap-gene-bar-fig", "figure"),
    State("default-starting-gene", "data"),
    State("data", "data")
)
app.clientside_callback(
    ClientsideFunction(
        namespace="clientside",
        function_name="jumpToHeatmapPosAfterHistogramClick"
    ),
    Output("allow-jumps-from-histogram", "data"),
    Input("last-histogram-point-clicked", "data"),
    State("data", "data"),
    prevent_initial_call=True
)
app.clientside_callback(
    ClientsideFunction(
        namespace="clientside",
        function_name="jumpToHeatmapPosAfterSelectingMutationName"
    ),
    Output("positions-jumped-to", "data"),
    Input("jump-to-modal-ok-btn", "n_clicks"),
    State("jump-to-modal-dropdown-search", "value"),
    State("data", "data"),
    prevent_initial_call=True
)
app.clientside_callback(
    ClientsideFunction(
        namespace="clientside",
        function_name="linkHeatmapCellsYScrolling"
    ),
    Output("link-heatmap-cells-y-scrolling", "data"),
    Input("heatmap-strains-axis-fig", "figure"),
    Input("heatmap-sample-size-axis-fig", "figure"),
    Input("heatmap-cells-fig", "figure")
)

if __name__ == "__main__":
    # Serve ``app``
    app.run_server(debug=False, host='0.0.0.0')<|MERGE_RESOLUTION|>--- conflicted
+++ resolved
@@ -16,16 +16,9 @@
 run faster.
 """
 from json import loads
-<<<<<<< HEAD
 from os import path, walk
 from pathlib import Path
 from shutil import copytree, make_archive
-=======
-from os import mkdir, path, remove, walk
-from pathlib import Path
-from shutil import copyfile, copytree, make_archive, rmtree
-from subprocess import run
->>>>>>> d0bcb27a
 from tempfile import TemporaryDirectory
 
 import dash
@@ -347,108 +340,6 @@
 
 
 @app.callback(
-<<<<<<< HEAD
-=======
-    Output("new-upload", "data"),
-    Output("upload-loading", "children"),
-    Output("upload-file", "contents"),
-    Output("upload-file", "filename"),
-    Input("upload-file", "contents"),
-    Input("upload-file", "filename"),
-    State("get-data-args", "data"),
-    State("last-data-mtime", "data"),
-    prevent_initial_call=True
-)
-def update_new_upload(file_contents, filename, get_data_args, last_data_mtime):
-    """Update ``new_upload`` variable in dcc.Store.
-
-    If a valid file is uploaded, it will be written to ``user_data``.
-    But regardless of whether a valid file is uploaded, this function
-    will return a dict describing the name of the file the user
-    attempted to upload, status of upload, and name of uploaded strain.
-
-    We also re-render the uploading btn after the file is processed. We
-    do this because the btn is in a loading container, so a spinner
-    will display in place of the button while the file is being
-    processed. Which is useful feedback, and keeps uploads linear at a
-    single endpoint.
-
-    We also write the surveillance reports to disk.
-
-    TODO eventually write to database instead of disk
-
-    :param file_contents: Contents of uploaded file, formatted by Dash
-        into a base64 string.
-    :type file_contents: str
-    :param filename: Name of uploaded file
-    :type filename: str
-    :param get_data_args: Args for ``get_data``
-    :type get_data_args: dict
-    :param last_data_mtime: Last mtime across all data files
-    :type last_data_mtime: float
-    :return: Dictionary describing upload attempt
-    :rtype: dict
-    """
-    # Current ``get_data`` return val
-    old_data = read_data(get_data_args, last_data_mtime)
-
-    posix_path = Path(filename)
-    sample_name = posix_path.stem
-    # https://stackoverflow.com/a/35188296
-    ext = "".join(posix_path.suffixes)[1:]
-
-    # TODO more thorough validation, maybe once we finalize data
-    # standards.
-    accepted_exts = {"VCF", "fasta", "fa", "fna", "fa.gz", "fna.gz", "fasta.gz"}
-    if ext not in accepted_exts:
-        status = "error"
-        msg = "Accepted file extensions: %s" % accepted_exts
-    elif sample_name in old_data["all_strains"]:
-        status = "error"
-        msg = "Filename must not conflict with existing variant."
-    else:
-        # Dash splits MIME type and the actual str with a comma
-        _, base64_str = file_contents.split(",")
-        # Run pipeline, but output contents into temporary dir. Then
-        # copy appropriate output file to relevant dir.
-        with TemporaryDirectory(dir=NF_NCOV_VOC_DIR) as dir_name:
-            user_file = path.join(dir_name, filename)
-            rand_prefix = "u" + str(uuid4())
-            with open(user_file, "w") as fp:
-                fp.write(b64decode(base64_str).decode("utf-8"))
-            run(["nextflow", "run", "main.nf", "-profile", "docker",
-                 "--prefix", rand_prefix, "--mode", "user",
-                 "--skip_variantannotation", "--skip_postprocessing", "true",
-                 "--skip_posting", "true", "skip_harmonize", "true",
-                 "--seq", user_file, "--outdir", dir_name],
-                cwd=NF_NCOV_VOC_DIR)
-
-            data_path = path.join(dir_name, rand_prefix, "FUNCTIONALANNOTATION")
-            gvf_file = path.join(data_path, "%s.annotated.gvf" % sample_name)
-            copyfile(gvf_file,
-                     path.join(USER_DATA_DIR, sample_name + ".gvf"))
-
-            reports_dir = path.join(USER_SURVEILLANCE_REPORTS_DIR, sample_name)
-            if path.exists(reports_dir):
-                rmtree(reports_dir)
-            mkdir(reports_dir)
-            surveillance_path = path.join(dir_name, rand_prefix, "SURVEILLANCE")
-            copytree(path.join(surveillance_path, "PDF"),
-                     path.join(reports_dir, "PDF"))
-            copytree(path.join(surveillance_path, "TSV"),
-                     path.join(reports_dir, "TSV"))
-        status = "ok"
-        msg = "%s uploaded successfully." % filename
-    new_upload_data = {"filename": filename,
-                       "msg": msg,
-                       "status": status,
-                       "strain": sample_name}
-    upload_component = toolbar_generator.get_file_upload_component()
-    return new_upload_data, upload_component, "", ""
-
-
-@app.callback(
->>>>>>> d0bcb27a
     Output("download-file-data", "data"),
     Output("download-loading", "children"),
     Input("download-file-btn", "n_clicks"),
@@ -471,20 +362,9 @@
     """
     # Ignores non-visible strains during `copytree`
     def ignore_fn(dir_, contents):
-<<<<<<< HEAD
-        if dir_ == REFERENCE_SURVEILLANCE_REPORTS_DIR:
-            return []
-        data = read_data(get_data_args, last_data_mtime)
-        visible_strains = data["heatmap_y_strains"]
-        visible_filenames = \
-            {data["strain_filenames_dict"][e] for e in visible_strains}
-        return [e for e in contents if Path(e).stem not in visible_filenames]
-=======
         reference_nested_dir = \
             str(Path(dir_).parent) == REFERENCE_SURVEILLANCE_REPORTS_DIR
-        user_dir = \
-            dir_ == USER_SURVEILLANCE_REPORTS_DIR
-        if reference_nested_dir or user_dir:
+        if reference_nested_dir:
             data = read_data(get_data_args, last_data_mtime)
             visible_strains = data["heatmap_y_strains"]
             visible_filenames = \
@@ -493,7 +373,6 @@
                     if Path(e).stem not in visible_filenames]
         # All other conditions, ignore nothing
         return []
->>>>>>> d0bcb27a
 
     with TemporaryDirectory() as dir_name:
         reports_path = path.join(dir_name, "surveillance_reports")
@@ -728,44 +607,6 @@
 
 
 @app.callback(
-<<<<<<< HEAD
-=======
-    Output("deleted-strain", "data"),
-    Input("confirm-strain-del-modal-ok-btn", "n_clicks"),
-    State("strain-to-del", "data"),
-    State("get-data-args", "data"),
-    State("last-data-mtime", "data"),
-    prevent_initial_call=True
-)
-def update_deleted_strain(_, strain_to_del, get_data_args, last_data_mtime):
-    """Update ``deleted-strain`` var.
-
-    This happens after a user clicks the OK btn in the confirm strain
-    deletion modal.
-
-    We also delete the files associated with the strain at this step.
-
-    :param _: User clicked the OK btn
-    :param strain_to_del: Strain corresponding to del btn user clicked
-    :type strain_to_del: str
-    :param get_data_args: Args for ``get_data``
-    :type get_data_args: dict
-    :param last_data_mtime: Last mtime across all data files
-    :type last_data_mtime: float
-    :return: Name of deleted strains
-    :rtype: str
-    """
-    # Current ``get_data`` return val
-    data = read_data(get_data_args, last_data_mtime)
-
-    strain_to_del_filename = data["strain_filenames_dict"][strain_to_del]
-    remove(path.join(USER_DATA_DIR, strain_to_del_filename + ".gvf"))
-    rmtree(path.join(USER_SURVEILLANCE_REPORTS_DIR, strain_to_del_filename))
-    return strain_to_del
-
-
-@app.callback(
->>>>>>> d0bcb27a
     Output("mutation-freq-slider-col", "children"),
     Input("get-data-args", "data"),
     State("mutation-freq-slider", "marks"),
