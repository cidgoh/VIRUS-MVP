--- conflicted
+++ resolved
@@ -19,11 +19,6 @@
 from os import path, walk
 from shutil import copytree, make_archive
 from tempfile import TemporaryDirectory
-<<<<<<< HEAD
-from time import sleep
-=======
-from uuid import uuid4
->>>>>>> 37cbcd2a
 
 import dash
 import dash_bootstrap_components as dbc
