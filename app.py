"""Entry point of the application.

This is the Python script that is run to launch the visualization
application.

Dash expects you to place all your Python callbacks in this file, so
that is what I have done. This file is quite long and unmodularized as
a result. There are some callbacks that are written in JavaScript,
which are referenced in this file, but implemented in
``assets/script.js``.

Dash will execute callbacks in parallel when given the opportunity,
and I have setup my callbacks to take advantage of this for performance
benefits. However, due to what I assume is a limited number of workers,
I have unparallelized some callbacks, which allows certain callbacks to
run faster.
"""
<<<<<<< HEAD

=======
from base64 import b64decode
from os import path, walk
>>>>>>> 2545e3c7
from time import sleep

import dash
import dash_bootstrap_components as dbc
import dash_core_components as dcc
from dash.dependencies import ALL, ClientsideFunction, Input, Output, State
from dash.exceptions import PreventUpdate
from flask_caching import Cache

from data_parser import get_data
from definitions import (ASSETS_DIR, REFERENCE_DATA_DIR,
                         SURVEILLANCE_DOWNLOAD_PATH)
from generators import (heatmap_generator, histogram_generator,
                        table_generator, toolbar_generator, footer_generator)


# This is the only global variable Dash plays nice with, and it
# contains the visualization that is deployed by this file, when
# ``app`` is served.
app = dash.Dash(
    name="COVID-MVP",
    assets_folder=ASSETS_DIR,
    # We bring in jQuery for some of the JavaScript
    # callbacks.
    external_scripts=[
        "https://code.jquery.com/jquery-2.2.4.min.js",
        "https://code.jquery.com/ui/1.12.1/jquery-ui.min.js",
    ],
    # We can use bootstrap CSS.
    # https://bit.ly/3tMqY0W for details.
    external_stylesheets=[
        dbc.themes.COSMO,
        "https://cdn.jsdelivr.net/npm/bootstrap-icons@1.7.0/font/"
        "bootstrap-icons.css"
    ],
    # Callbacks break without this, because they reference
    # divs that are not present on initial page load, or
    # until ``launch_app`` has finished executing.
    suppress_callback_exceptions=True
)
# server instance used for gunicorn deployment
server = app.server

# Cache specifications
cache = Cache(server, config={
    "CACHE_TYPE": "filesystem",
    "CACHE_DIR": "cache_directory",
    # Max number of files app will store before it starts deleting some
    "CACHE_THRESHOLD": 200
})

# The ``layout`` attribute determines what HTML ``app`` renders when it
# is served. We start with an empty bootstrap container, but it will be
# populated soon after by the ``launch_app`` callback.
app.layout = dbc.Container(
    # ``first-launch`` is an in-browser variable, which is only used
    # when the page is first loaded. Assigning this variable here
    # triggers the ``launch_app`` callback, which populates this
    # container with the appropriate content when the page is first
    # loaded. More detail on why this is necessary is in the callback
    # docstring.
    dcc.Store("first-launch"),
    fluid=True,
    id="main-container",
    className="px-0"
)


@app.callback(
    Output("main-container", "children"),
    Input("first-launch", "data")
)
def launch_app(_):
    """Populate empty container in initial layout served by ``app``.

    This not only adds HTML, but also several in-browser variables that
    are useful for triggering other callbacks.

    When the ``first-launch`` in-browser variable is assigned, it
    triggers this callback. This callback should not be triggered
    again. This callback is only used to serve HTML and in-browser
    variables once, when the application is first launched and the main
    container is created.

    Generating the content below with a callback, instead of in the
    global scope, prevents the application from breaking on page
    reload. Dash is stateless, so it does not recalculate global
    variables on page refreshes after the application is first deployed
    to a server. So new data between page reloads may not be displayed
    if you do the following in the global scope--which you may be
    tempted to do because we are only doing it once!
    """
<<<<<<< HEAD
    data_ = get_data([REFERENCE_DATA_DIR])
=======
    # Some default vals
    get_data_args = {
        "show_clade_defining": False,
        "hidden_strains": [],
        "strain_order": [],
        "min_mutation_freq": None,
        "max_mutation_freq": None
    }
    last_data_mtime = max([
        max(path.getmtime(root) for root, _, _ in walk(REFERENCE_DATA_DIR)),
        max(path.getmtime(root) for root, _, _ in walk(USER_DATA_DIR))
    ])
    data_ = read_data(get_data_args, last_data_mtime)

>>>>>>> 2545e3c7
    return [
        # Bootstrap row containing tools at the top of the application
        toolbar_generator.get_toolbar_row(data_),
        # Bootstrap row containing heatmap
        heatmap_generator.get_heatmap_row(data_),
        # Bootstrap row containing histogram
        histogram_generator.get_histogram_row(data_),
        # Bootstrap row containing table
        table_generator.get_table_row_div(data_),
        # Bootstrap row containing footer
        footer_generator.get_footer_row_div(
            app.get_asset_url("cidgoh_logo.png")
        ),
        # These are in-browser variables that Dash can treat as Inputs
        # and Outputs, in addition to more conventional Dash components
        # like HTML divs and Plotly figures. ``get-data-args`` are the
        # args used to call ``get_data`` when the underlying data
        # structure is needed.
        dcc.Store(id="get-data-args", data=get_data_args),
        # Last data file modification date. Sometimes data changes, but
        # ``get_data`` args do not. Need to rewrite cache.
        dcc.Store(id="last-data-mtime", data=last_data_mtime),
        # Clientside callbacks use the return val of ``get_data``
        # directly.
        dcc.Store(id="data", data=data_),
        # The following in-browser variables simply exist to help
        # modularize the callbacks below.
<<<<<<< HEAD
        dcc.Store(id="show-clade-defining"),
        dcc.Store(id="hidden-strains"),
        dcc.Store(id="strain-order"),
=======
        dcc.Store(id="show-clade-defining",
                  data=get_data_args["show_clade_defining"]),
        dcc.Store(id="new-upload"),
        dcc.Store(id="hidden-strains", data=get_data_args["hidden_strains"]),
        dcc.Store(id="strain-order", data=get_data_args["strain_order"]),
>>>>>>> 2545e3c7
        dcc.Store(id="last-heatmap-cell-clicked"),
        # Used to update certain figures only when necessary
        dcc.Store(id="heatmap-x-len", data=len(data_["heatmap_x_nt_pos"])),
        dcc.Store(id="heatmap-y", data=len(data_["heatmap_y"])),
        # Used to integrate some JS callbacks. The data values are
        # meaningless, we just need outputs to perform all clientside
        # functions.
        dcc.Store(id="make-select-lineages-modal-checkboxes-draggable"),
        dcc.Store(id="make-histogram-rel-pos-bar-dynamic"),
        dcc.Store(id="link-heatmap-cells-y-scrolling")
    ]


@app.callback(
    output=[
        Output("get-data-args", "data"),
        Output("last-data-mtime", "data")
    ],
    inputs=[
        Input("show-clade-defining", "data"),
        Input("hidden-strains", "data"),
        Input("strain-order", "data"),
        Input("mutation-freq-slider", "value")
    ],
    prevent_initial_call=True
)
<<<<<<< HEAD
def update_data(show_clade_defining, hidden_strains, strain_order,
                mutation_freq_vals):
    """Update ``data`` variable in dcc.Store.
=======
def update_get_data_args(show_clade_defining, new_upload, hidden_strains,
                         strain_order, mutation_freq_vals):
    """Update ``get-data-args`` variables in dcc.Store.

    This is a central callback. Updating ``get-data-args`` triggers a
    change to the ``get-data-args`` variable in dcc.Store, which
    triggers multiple other callbacks to call ``read_data``, which is a
    fn that calls ``get_data`` with ``get-data-args``, and caches the
    ret val. This fn calls ``read_data`` first, so it is already cached
    before those callbacks need it.
>>>>>>> 2545e3c7

    We also update ``last-data-mtime`` here.

    :param show_clade_defining: ``update_show_clade-defining`` return
        value.
    :type show_clade_defining: bool
    :param hidden_strains: ``update_hidden_strains`` return value
    :type hidden_strains: list[str]
    :param strain_order: ``getStrainOrder`` return value from
        ``script.js``.
    :type strain_order: list[str]
    :param mutation_freq_vals: Position of handles in mutation freq
        slider.
    :type mutation_freq_vals: list[int|float]
    :param gff3_annotations: ``parse_gff3_file`` return value
    :type gff3_annotations: dict
    :return: ``get_data`` return value, and last mtime across all data
        files.
    :rtype: tuple[dict, float]
    :raise PreventUpdate: New upload triggered this function, and that
        new upload failed.
    """
    triggers = [x["prop_id"] for x in dash.callback_context.triggered]

    # Do not use the current position of the mutation frequency slider
    # if this function was triggered by an input that will modify the
    # slider values. We must reset the slider in that case to avoid
    # bugs.
    use_mutation_freq_vals = "mutation-freq-slider.value" in triggers
    use_mutation_freq_vals |= "strain-order.data" in triggers
    if use_mutation_freq_vals:
        [min_mutation_freq, max_mutation_freq] = mutation_freq_vals
    else:
        min_mutation_freq, max_mutation_freq = None, None

<<<<<<< HEAD
    return get_data([REFERENCE_DATA_DIR],
                    clade_defining=show_clade_defining,
                    hidden_strains=hidden_strains,
                    strain_order=strain_order,
                    min_mutation_freq=min_mutation_freq,
                    max_mutation_freq=max_mutation_freq)
=======
    args = {
        "show_clade_defining": show_clade_defining,
        "hidden_strains": hidden_strains,
        "strain_order": strain_order,
        "min_mutation_freq": min_mutation_freq,
        "max_mutation_freq": max_mutation_freq
    }

    # Update ``last-data-mtime`` too
    last_data_mtime = max([
        max(path.getmtime(root) for root, _, _ in walk(REFERENCE_DATA_DIR)),
        max(path.getmtime(root) for root, _, _ in walk(USER_DATA_DIR))
    ])

    # We call ``read_data`` here, so it gets cached. Otherwise, the
    # callbacks that call ``read_data`` may do it in parallel--blocking
    # multiple processes.
    read_data(args, last_data_mtime)

    return args, last_data_mtime


@cache.memoize()
def read_data(get_data_args, last_data_mtime):
    """Returns and caches return value of ``get_data``.

    Why is this function necessary?

    Problem: Callbacks need access to the ``get_data`` return value,
    but moving it across the network from callback to callback greatly
    decreases performance (because it is large).

    So what are our options?

    Each callback that needs access to the ``get_data`` callback could
    call the serverside fn ``get_data`` directly, right? No need to
    move it from callback to callback? WRONG. ``get_data`` is an
    expensive step. It would be called too often, which again decreases
    performance.

    Instead, each callback calls this function, which was already
    called when ``get-data-args`` was first updated. This fn cached the
    return value, so it can now quickly supply it to the callbacks when
    necessary. And since this fn is a server-side fn too, it does not
    move the cached value over the network.

    :param get_data_args: Args for ``get_data``
    :type get_data_args: dict
    :param last_data_mtime: Last mtime across all data files
    :type last_data_mtime: float
    """
    ret = get_data(
        [REFERENCE_DATA_DIR, USER_DATA_DIR],
        show_clade_defining=get_data_args["show_clade_defining"],
        hidden_strains=get_data_args["hidden_strains"],
        strain_order=get_data_args["strain_order"],
        min_mutation_freq=get_data_args["min_mutation_freq"],
        max_mutation_freq=get_data_args["max_mutation_freq"]
    )
    return ret
>>>>>>> 2545e3c7


@app.callback(
    Output("show-clade-defining", "data"),
    Input("clade-defining-mutations-switch", "value"),
    prevent_initial_call=True
)
def update_show_clade_defining(switches_value):
    """Update ``show_clade_defining`` variable in dcc.Store.

    This should be set to True when the clade defining mutations switch
    is switched on, and False when it is turned off. It is None at
    application launch.

    :param switches_value: ``[1]`` if the clade defining mutation
        switch is switched on, and ``[]`` if it is not.
    :type switches_value: list
    :return: True if clade defining mutations switch is switched on
    :rtype: bool
    """
    return len(switches_value) > 0


@app.callback(
<<<<<<< HEAD
=======
    Output("new-upload", "data"),
    Input("upload-file", "contents"),
    Input("upload-file", "filename"),
    State("get-data-args", "data"),
    State("last-data-mtime", "data"),
    prevent_initial_call=True
)
def update_new_upload(file_contents, filename, get_data_args, last_data_mtime):
    """Update ``new_upload`` variable in dcc.Store.

    If a valid file is uploaded, it will be written to ``user_data``.
    But regardless of whether a valid file is uploaded, this function
    will return a dict describing the name of the file the user
    attempted to upload, and status of upload.

    :param file_contents: Contents of uploaded file, formatted by Dash
        into a base64 string.
    :type file_contents: str
    :param filename: Name of uploaded file
    :type filename: str
    :param get_data_args: Args for ``get_data``
    :type get_data_args: dict
    :param last_data_mtime: Last mtime across all data files
    :type last_data_mtime: float
    :return: Dictionary describing upload attempt
    :rtype: dict
    """
    # Current ``get_data`` return val
    old_data = read_data(get_data_args, last_data_mtime)

    # TODO more thorough validation, maybe once we finalize data
    #  standards.
    new_strain, ext = filename.rsplit(".", 1)
    if ext != "vcf":
        status = "error"
        msg = "Filename must end in \".vcf\"."
    elif new_strain in old_data["heatmap_y"]:
        status = "error"
        msg = "Filename must not conflict with existing variant."
    else:
        # Dash splits MIME type and the actual str with a comma
        _, base64_str = file_contents.split(",")
        # File gets written to ``user_data`` folder
        # TODO: eventually replace with database
        vcf_str_bytes = b64decode(base64_str)
        vcf_str_utf8 = vcf_str_bytes.decode("utf-8")
        gvf_str = vcf_str_to_gvf_str(vcf_str_utf8, new_strain)
        with open(path.join(USER_DATA_DIR, new_strain + ".gvf"), "w") as fp:
            fp.write("\n\n\n" + gvf_str)
        status = "ok"
        msg = ""
    return {"filename": filename, "msg": msg, "status": status}


@app.callback(
>>>>>>> 2545e3c7
    Output("download-file-data", "data"),
    Input("download-file-btn", "n_clicks"),
    prevent_initial_call=True
)
def trigger_download(_):
    """Send download file when user clicks download btn.

    This is a zip object of surveillance reports.

    :param _: Unused input variable that monitors when download btn is
        clicked.
    :return: Fires dash function that triggers file download
    """
    return dcc.send_file(SURVEILLANCE_DOWNLOAD_PATH)


@app.callback(
    Output("dialog-col", "children"),
    Input("mutation-freq-slider", "marks"),
    prevent_initial_call=True
)
def update_dialog_col(_):
    """Update ``dialog-col`` div in toolbar.

    This function shows an error alert when there was an unsuccessful
    upload by the user, or the mutation frequency slider was
    re-rendered. In a hackey way, this function triggers
    ``hide_dialog_col``, which hides the dialog col after some time.

    :param _: Unused input variable that allows re-rendering of the
        mutation frequency slider to trigger this function.
    :return: Dash Bootstrap Components alert if new_upload describes an
        unsuccessfully uploaded file.
    :rtype: dbc.Alert
    """
    triggers = [x["prop_id"] for x in dash.callback_context.triggered]

    if "mutation-freq-slider.marks" in triggers:
        return dbc.Fade(
            dbc.Alert("Mutation frequency slider values reset.",
                      color="warning",
                      className="mb-0 p-1 d-inline-block"),
            id="temp-dialog-col",
            style={"transition": "all 500ms linear 0s"}
        )


@app.callback(
    Output("temp-dialog-col", "is_in"),
    Input("temp-dialog-col", "children")
)
def hide_dialog_col(_):
    """Hides newly generated ``dialog-col`` divs after five seconds.

    :param _: Unused input variable that allows generation of
        ``temp-dialog-col`` in ``update_dialog_col`` to trigger this
        function.
    :return: Property that fades newly generated ``dialog-col`` out.
    :rtype: bool
    """
    sleep(5)
    return False


@app.callback(
    Output("hidden-strains", "data"),
    Input("select-lineages-ok-btn", "n_clicks"),
    State({"type": "select-lineages-modal-checklist", "index": ALL}, "value"),
    State("get-data-args", "data"),
    State("last-data-mtime", "data"),
    prevent_initial_call=True
)
def update_hidden_strains(_, values, get_data_args, last_data_mtime):
    """Update ``hidden-strains`` variable in dcc.Store.

    When the OK button is clicked in the select lineages modal, the
    unchecked boxes are returned as the new ``hidden-strains`` value.

    :param _: Otherwise useless input only needed to alert us when the
        ok button in the select lineages modal was clicked.
    :param values: List of lists, with the nested lists containing
        strains from different directories, that had checked boxes when
        the select lineages modal was closed.
    :type values: list
    :param get_data_args: Args for ``get_data``
    :type get_data_args: dict
    :param last_data_mtime: Last mtime across all data files
    :type last_data_mtime: float
    :return: List of strains that should not be displayed by the
        heatmap or table.
    :rtype: list[str]
    :raise PreventUpdate: Hidden strains did not change, or the user
        chose to hide all strains.
    """
    # Current ``get_data`` return val
    data = read_data(get_data_args, last_data_mtime)

    # Merge list of lists into single list. I got it from:
    # https://stackoverflow.com/a/716761/11472358.
    checked_strains = [j for i in values for j in i]

    all_strains = data["all_strains"]
    hidden_strains = []
    for strain in all_strains:
        if strain not in checked_strains:
            hidden_strains.append(strain)

    old_hidden_strains = data["hidden_strains"]
    no_change = hidden_strains == old_hidden_strains
    all_hidden = hidden_strains == all_strains
    if no_change or all_hidden:
        raise PreventUpdate

    return hidden_strains


@app.callback(
    Output("select-lineages-modal", "is_open"),
    Output("select-lineages-modal-body", "children"),
    Input("open-select-lineages-modal-btn", "n_clicks"),
    Input("select-lineages-ok-btn", "n_clicks"),
    Input("select-lineages-cancel-btn", "n_clicks"),
    State("get-data-args", "data"),
    State("last-data-mtime", "data"),
    prevent_initial_call=True
)
def toggle_select_lineages_modal(_, __, ___, get_data_args, last_data_mtime):
    """Open or close select lineages modal.

    Not only is this function in charge of opening or closing the
    select lineages modal, it is also in charge of dynamically
    populating the select lineages modal body when the modal is opened.

    :param _: Select lineages button in toolbar was clicked
    :param __: OK button in select lineages modal was clicked
    :param ___: Cancel button in select lineages modal was clicked
    :param get_data_args: Args for ``get_data``
    :type get_data_args: dict
    :param last_data_mtime: Last mtime across all data files
    :type last_data_mtime: float
    :return: Boolean representing whether the select lineages modal is
        open or closed, and content representing the select lineages
        modal body.
    :rtype: (bool, list[dbc.FormGroup])
    """
    # Current ``get_data`` return val
    data = read_data(get_data_args, last_data_mtime)

    ctx = dash.callback_context
    triggered_prop_id = ctx.triggered[0]["prop_id"]
    # We only open the modal when the select lineages modal btn in the
    # toolbar is clicked.
    if triggered_prop_id == "open-select-lineages-modal-btn.n_clicks":
        modal_body = toolbar_generator.get_select_lineages_modal_body(data)
        return True, modal_body
    else:
        # No need to populate modal body if the modal is closed
        return False, None


@app.callback(
    Output("mutation-freq-slider-col", "children"),
    Input("get-data-args", "data"),
    State("mutation-freq-slider", "marks"),
    State("last-data-mtime", "data"),
    prevent_initial_call=True
)
def update_mutation_freq_slider(get_data_args, old_slider_marks,
                                last_data_mtime):
    """Update mutation frequency slider div.

    If the ``data`` dcc variable is updated, this function will
    re-render the slider if the new ``data`` variable has a different
    set of mutation frequencies.

    :param get_data_args: Args for ``get_data``
    :type get_data_args: dict
    :param old_slider_marks: ``marks`` property of the current
        mutation frequency slider div.
    :type old_slider_marks: dict
    :param last_data_mtime: Last mtime across all data files
    :type last_data_mtime: float
    :return: New mutation frequency slider div, if one is needed
    :rtype: dcc.RangeSlider
    :raise PreventUpdate: Number of mutation frequencies in ``data`` is
        different than the number of mutation frequencies in the
        current slider.
    """
    # Current ``get_data`` return val
    data = read_data(get_data_args, last_data_mtime)

    # This is very hackey, but also very fast. I do not think this will
    # currently break anything.
    new_slider_marks = data["mutation_freq_slider_vals"]
    if len(new_slider_marks) == len(old_slider_marks):
        raise PreventUpdate

    return toolbar_generator.get_mutation_freq_slider(data)


@app.callback(
    Output("heatmap-x-len", "data"),
    Input("get-data-args", "data"),
    State("heatmap-x-len", "data"),
    State("last-data-mtime", "data"),
    prevent_initial_call=True
)
def route_data_heatmap_x_update(get_data_args, old_heatmap_x_len,
                                last_data_mtime):
    """Update ``heatmap-x-len`` dcc variable when needed.

    This serves as a useful trigger for figs that only need to be
    updated when heatmap x coords change. We use the length of
    data["heatmap_x_nt_pos"] because it is faster than comparing the
    entire list, and appropriately alerts us when
    data["heatmap_x_nt_pos"] changed.

    :param get_data_args: Args for ``get_data``
    :type get_data_args: dict
    :param old_heatmap_x_len: ``heatmap-x-len.data`` value
    :type old_heatmap_x_len: dict
    :param last_data_mtime: Last mtime across all data files
    :type last_data_mtime: float
    :return: New len of data["heatmap_x_nt_pos"]
    :rtype: int
    :raise PreventUpdate: If data["heatmap_x_nt_pos"] len did not
        change.
    """
    # Current ``get_data`` return val
    data = read_data(get_data_args, last_data_mtime)

    if old_heatmap_x_len == len(data["heatmap_x_nt_pos"]):
        raise PreventUpdate
    return len(data["heatmap_x_nt_pos"])


@app.callback(
    Output("heatmap-y", "data"),
    Input("get-data-args", "data"),
    State("heatmap-y", "data"),
    State("last-data-mtime", "data"),
    prevent_initial_call=True
)
def route_data_heatmap_y_update(get_data_args, old_heatmap_y, last_data_mtime):
    """Update ``heatmap-y`` dcc variable when needed.

    This serves as a useful trigger for figs that only need to be
    updated when heatmap y changes.

    :param get_data_args: Args for ``get_data``
    :type get_data_args: dict
    :param old_heatmap_y: ``heatmap-y.data`` value
    :type old_heatmap_y: dict
    :param last_data_mtime: Last mtime across all data files
    :type last_data_mtime: float
    :return: New len of data["heatmap_y"]
    :rtype: int
    :raise PreventUpdate: If data["heatmap_y"] len did not change
    """
    # Current ``get_data`` return val
    data = read_data(get_data_args, last_data_mtime)

    if old_heatmap_y == data["heatmap_y"]:
        raise PreventUpdate
    return data["heatmap_y"]


@app.callback(
    Output("heatmap-y-axis-fig", "figure"),
    Output("heatmap-y-axis-fig", "style"),
    Output("heatmap-y-axis-inner-container", "style"),
    Output("heatmap-y-axis-outer-container", "style"),
    Input("heatmap-y", "data"),
    State("get-data-args", "data"),
    State("last-data-mtime", "data"),
    prevent_initial_call=True
)
def update_heatmap_y_axis_fig(_, get_data_args, last_data_mtime):
    """Update heatmap y axis fig and containers.

    We need to update style because attributes may change due to
    uploaded strains.

    :param _: Heatmap cells fig updated
    :param get_data_args: Args for ``get_data``
    :type get_data_args: dict
    :param last_data_mtime: Last mtime across all data files
    :type last_data_mtime: float
    :return: New heatmap y axis fig and style
    :rtype: (plotly.graph_objects.Figure, dict)
    """
    # Current ``get_data`` return val
    data = read_data(get_data_args, last_data_mtime)

    y_axis_fig = heatmap_generator.get_heatmap_y_axis_fig(data)
    y_axis_style = {"height": data["heatmap_cells_fig_height"],
                    "width": "101%",
                    "marginBottom": -data["heatmap_cells_container_height"]}
    inner_container_style = {
        "height": "100%",
        "overflowY": "scroll",
        "marginBottom":
            -data["heatmap_cells_container_height"]-50,
        "paddingBottom":
            data["heatmap_cells_container_height"]+50
    }
    outer_container_style = {
        "height": data["heatmap_cells_container_height"],
        "overflow": "hidden"
    }
    return (y_axis_fig, y_axis_style, inner_container_style,
            outer_container_style)


@app.callback(
    Output("heatmap-gene-bar-fig", "figure"),
    Output("heatmap-gene-bar-fig", "style"),
    Input("heatmap-x-len", "data"),
    State("get-data-args", "data"),
    State("last-data-mtime", "data"),
    prevent_initial_call=True
)
def update_heatmap_gene_bar_fig(_, get_data_args, last_data_mtime):
    """Update heatmap gene bar fig.TODO

    We need to update style because width might have changed due to
    added nt positions in data.

    :param _: Heatmap cells fig updated
    :param get_data_args: Args for ``get_data``
    :type get_data_args: dict
    :param last_data_mtime: Last mtime across all data files
    :type last_data_mtime: float
    :return: New heatmap gene bar fig and style
    :rtype: (plotly.graph_objects.Figure, dict)
    """
    # Current ``get_data`` return val
    data = read_data(get_data_args, last_data_mtime)

    gene_bar_fig = heatmap_generator.get_heatmap_gene_bar_fig(data)
    gene_bar_style = {"width": data["heatmap_cells_fig_width"]}
    return gene_bar_fig, gene_bar_style


@app.callback(
    Output("heatmap-nt-pos-axis-fig", "figure"),
    Output("heatmap-nt-pos-axis-fig", "style"),
    Input("heatmap-x-len", "data"),
    State("get-data-args", "data"),
    State("last-data-mtime", "data"),
    prevent_initial_call=True
)
def update_heatmap_nt_pos_axis_fig(_, get_data_args, last_data_mtime):
    """Update heatmap nt pos axis fig.

    We need to update style because width might have changed due to
    added nt positions in data.

    :param _: Heatmap cells fig updated
    :param get_data_args: Args for ``get_data``
    :type get_data_args: dict
    :param last_data_mtime: Last mtime across all data files
    :type last_data_mtime: float
    :return: New heatmap nt pos x-axis fig and style
    :rtype: (plotly.graph_objects.Figure, dict)
    """
    # Current ``get_data`` return val
    data = read_data(get_data_args, last_data_mtime)

    nt_pos_x_axis_fig = heatmap_generator.get_heatmap_nt_pos_axis_fig(data)
    nt_pos_x_axis_style = {"width": data["heatmap_cells_fig_width"]}
    return nt_pos_x_axis_fig, nt_pos_x_axis_style


@app.callback(
    Output("heatmap-aa-pos-axis-fig", "figure"),
    Output("heatmap-aa-pos-axis-fig", "style"),
    Input("heatmap-x-len", "data"),
    State("get-data-args", "data"),
    State("last-data-mtime", "data"),
    prevent_initial_call=True
)
def update_heatmap_aa_pos_axis_fig(_, get_data_args, last_data_mtime):
    """Update heatmap amino acid position axis fig.TODO

    We need to update style because width might have changed due to
    added nt positions in data.

    :param _: Heatmap cells fig updated
    :param get_data_args: Args for ``get_data``
    :type get_data_args: dict
    :param last_data_mtime: Last mtime across all data files
    :type last_data_mtime: float
    :return: New heatmap amino acid position x-axis fig and style
    :rtype: (plotly.graph_objects.Figure, dict)
    """
    # Current ``get_data`` return val
    data = read_data(get_data_args, last_data_mtime)

    aa_pos_x_axis_fig = heatmap_generator.get_heatmap_aa_pos_axis_fig(data)
    aa_pos_x_axis_style = {"width": data["heatmap_cells_fig_width"]}
    return aa_pos_x_axis_fig, aa_pos_x_axis_style


@app.callback(
    Output("histogram-top-row-div", "children"),
    Input("get-data-args", "data"),
    State("last-data-mtime", "data"),
    prevent_initial_call=True
)
def update_histogram(get_data_args, last_data_mtime):
    """Update histogram top row div.TODO

    When the ``data`` variable in the dcc.Store is updated, the top row
    in the histogram view is updated to reflect the new data. This
    includes the actual histogram bars, and the y axis.

    :param get_data_args: Args for ``get_data``
    :type get_data_args: dict
    :param last_data_mtime: Last mtime across all data files
    :type last_data_mtime: float
    :return: New histogram figure corresponding to new data
    :rtype: plotly.graph_objects.Figure
    """
    data = read_data(get_data_args, last_data_mtime)
    return histogram_generator.get_histogram_top_row(data)

@app.callback(
    Output("heatmap-cells-fig", "figure"),
    Output("heatmap-cells-fig", "style"),
    Output("heatmap-cells-inner-container", "style"),
    Output("heatmap-cells-outer-container", "style"),
    Input("get-data-args", "data"),
    State("last-data-mtime", "data"),
    prevent_initial_call=True
)
def update_heatmap_cells_fig(get_data_args, last_data_mtime):
    """Update heatmap cells fig, style, and containers.

    This is the fig with the heatmap cells and x axis. We return style
    because attributes may need to change due to changes in data.

    :param get_data_args: Args for ``get_data``
    :type get_data_args: dict
    :param last_data_mtime: Last mtime across all data files
    :type last_data_mtime: float
    :return: New heatmap cells fig
    :rtype: plotly.graph_objects.Figure
    """
    # Current ``get_data`` return val
    data = read_data(get_data_args, last_data_mtime)

    cells_fig = heatmap_generator.get_heatmap_cells_fig(data)
    cells_fig_style = {
        "height": data["heatmap_cells_fig_height"],
        "width": data["heatmap_cells_fig_width"],
        "marginRight": -data["heatmap_cells_fig_width"],
        "marginBottom": -data["heatmap_cells_container_height"]
    }
    inner_container_style = {
        "height": "100%",
        "width": "100%",
        "overflow": "scroll",
        "marginRight":
            -data["heatmap_cells_fig_width"]-50,
        "paddingRight":
            data["heatmap_cells_fig_width"]+50,
        "marginBottom":
            -data["heatmap_cells_container_height"]-50,
        "paddingBottom":
            data["heatmap_cells_container_height"]+50
    }
    outer_container_style = {
        "height": data["heatmap_cells_container_height"],
        "width": data["heatmap_cells_fig_width"],
        "overflow": "hidden"
    }
    return (cells_fig, cells_fig_style, inner_container_style,
            outer_container_style)


@app.callback(
    Output("heatmap-cells-fig", "clickData"),
    Output("last-heatmap-cell-clicked", "data"),
    Input("heatmap-cells-fig", "clickData"),
    prevent_initial_call=True
)
def route_heatmap_cells_fig_click(click_data):
    """Store click data from heatmap in "last-heatmap-cell-clicked".

    The built-in ``clickData`` variable does not allow repeated
    callbacks following consecutive clicks of the same point. We get
    around this by receiving the ``clickData``, storing it in
    ``last-heatmap-cell-clicked``, and setting ``clickData`` to None.
    When ``clickData`` is set to None, it can be updated by clicking
    the same point again, which triggers ``last-heatmap-cell-clicked``
    to be updated as well. ``last-heatmap-cell-clicked`` is the
    clickData input detected by callbacks.

    The logical question is, "why do the callbacks not just use
    ``clickData`` as input, and reset it to None each time? Why use
    this middle-man?" Because multiple callbacks use ``clickData`` in
    parallel, and if you reset it to None in one when that callback is
    finished, the other callbacks may not receive it in time. We never
    reset ``last-heatmap-cell-clicked`` to None in any callbacks,
    because we do not need to.

    :param click_data: ``heatmap-cells-fig.clickData`` value
    :type click_data: dict
    :return: ``None`` to reset heatmap ``clickData`` attribute, and a
        copy of  this attribute before resetting
    :rtype: (None, dict)
    """
    return None, click_data


@app.callback(
    Output("mutation-details-modal", "is_open"),
    Output("mutation-details-modal-header", "children"),
    Output("mutation-details-modal-body", "children"),
    Input("last-heatmap-cell-clicked", "data"),
    Input("mutation-details-close-btn", "n_clicks"),
    State("get-data-args", "data"),
    State("last-data-mtime", "data"),
    prevent_initial_call=True
)
def toggle_mutation_details_modal(click_data, _, get_data_args,
                                  last_data_mtime):
    """Open or close mutation details modal.

    Not only is this function in charge of opening or closing the
    mutation details modal, it is also in charge of dynamically
    populating the mutation details modal body when the modal is
    opened.

    :param click_data: ``last-heatmap-cell-clicked`` in-browser
        variable value.
    :type click_data: dict
    :param _: Close button in mutation details modal was clicked
    :param get_data_args: Args for ``get_data``
    :type get_data_args: dict
    :param last_data_mtime: Last mtime across all data files
    :type last_data_mtime: float
    :return: Boolean representing whether the mutation details modal is
        open or closed, mutation details modal header, and mutation
        details body.
    :rtype: (bool, str, dbc.ListGroup)"""
    # Current ``get_data`` return val
    data = read_data(get_data_args, last_data_mtime)

    ctx = dash.callback_context
    triggered_prop_id = ctx.triggered[0]["prop_id"]
    # We only open the modal when the heatmap is clicked
    if triggered_prop_id == "last-heatmap-cell-clicked.data":
        x = click_data["points"][0]["x"]
        y = click_data["points"][0]["y"]
        mutation_name = data["heatmap_mutation_names"][y][x]
        if not mutation_name:
            mutation_name = "No recorded mutation name"
        mutation_fns = data["heatmap_mutation_fns"][y][x]
        if not mutation_fns:
            body = "No functions recorded so far"
        else:
            body = \
                heatmap_generator.get_mutation_details_modal_body(mutation_fns)
        return True, mutation_name, body
    else:
        # No need to populate modal body if the modal is closed
        return False, None, None


@app.callback(
    Output("table", "figure"),
    inputs=[
        Input("get-data-args", "data"),
        Input("last-heatmap-cell-clicked", "data"),
    ],
    state=[
        State("last-data-mtime", "data")
    ],
    prevent_initial_call=True
)
def update_table(get_data_args, click_data, last_data_mtime):
    """Update table figure.

    When the ``data`` variable in the dcc.Store is updated, the table
    figure is updated as well. The table figure is also updated when
    the user clicks a heatmap cell. If no cell was clicked, a default
    strain is shown.

    :param get_data_args: Args for ``get_data``
    :type get_data_args: dict
    :param click_data: ``last-heatmap-cell-clicked`` in-browser
        variable value.
    :type click_data: dict
    :param last_data_mtime: Last mtime across all data files
    :type last_data_mtime: float
    :return: New table figure corresponding to new data, or user
        selected strain.
    :rtype: plotly.graph_objects.Figure
    """
    # Current ``get_data`` return val
    data = read_data(get_data_args, last_data_mtime)

    ctx = dash.callback_context
    triggered_prop_id = ctx.triggered[0]["prop_id"]
    if triggered_prop_id == "get-data-args.data":
        table_strain = data["heatmap_y"][0]
    else:
        table_strain = data["heatmap_y"][click_data["points"][0]["y"]]

    # If you click a strain, but then hide it, this condition stops
    # things from breaking.
    if table_strain in data["hidden_strains"]:
        table_strain = data["heatmap_y"][0]

    return table_generator.get_table_fig(data, table_strain)


@app.callback(
    Output("data", "data"),
    Input("get-data-args", "data"),
    State("last-data-mtime", "data"),
    prevent_initial_call=True
)
def update_data(get_data_args, last_data_mtime):
    """Update ``data`` in dcc.Store.

    The output is only used in clientside callbacks. It is too large to
    transport over the network.

    :param get_data_args: Args for ``get_data``
    :type get_data_args: dict
    :param last_data_mtime: Last mtime across all data files
    :type last_data_mtime: float
    :return: ``get_data`` return val
    :rtype: dict
    """
    # Current ``get_data`` return val
    data = read_data(get_data_args, last_data_mtime)
    return data


# This is how Dash allows you to write callbacks in JavaScript
app.clientside_callback(
    ClientsideFunction(
        namespace="clientside",
        function_name="makeSelectLineagesModalCheckboxesDraggable"
    ),
    Output("make-select-lineages-modal-checkboxes-draggable", "data"),
    Input({"type": "select-lineages-modal-checklist", "index": ALL}, "id"),
    prevent_initial_call=True
)
app.clientside_callback(
    ClientsideFunction(
        namespace="clientside",
        function_name="getStrainOrder"
    ),
    Output("strain-order", "data"),
    Input("select-lineages-ok-btn", "n_clicks"),
    State({"type": "select-lineages-modal-checklist", "index": ALL}, "id"),
    State("data", "data"),
    prevent_initial_call=True
)
app.clientside_callback(
    ClientsideFunction(
        namespace="clientside",
        function_name="makeHistogramRelPosBarDynamic"
    ),
    Output("make-histogram-rel-pos-bar-dynamic", "data"),
    Input("heatmap-nt-pos-axis-fig", "figure"),
    State("data", "data")
)
app.clientside_callback(
    ClientsideFunction(
        namespace="clientside",
        function_name="linkHeatmapCellsYScrolling"
    ),
    Output("link-heatmap-cells-y-scrolling", "data"),
    Input("heatmap-y-axis-fig", "figure"),
    Input("heatmap-cells-fig", "figure")
)

if __name__ == "__main__":
    # Serve ``app``
    app.run_server(debug=True, host='0.0.0.0')<|MERGE_RESOLUTION|>--- conflicted
+++ resolved
@@ -15,12 +15,7 @@
 I have unparallelized some callbacks, which allows certain callbacks to
 run faster.
 """
-<<<<<<< HEAD
-
-=======
-from base64 import b64decode
 from os import path, walk
->>>>>>> 2545e3c7
 from time import sleep
 
 import dash
@@ -113,9 +108,6 @@
     if you do the following in the global scope--which you may be
     tempted to do because we are only doing it once!
     """
-<<<<<<< HEAD
-    data_ = get_data([REFERENCE_DATA_DIR])
-=======
     # Some default vals
     get_data_args = {
         "show_clade_defining": False,
@@ -124,13 +116,10 @@
         "min_mutation_freq": None,
         "max_mutation_freq": None
     }
-    last_data_mtime = max([
-        max(path.getmtime(root) for root, _, _ in walk(REFERENCE_DATA_DIR)),
-        max(path.getmtime(root) for root, _, _ in walk(USER_DATA_DIR))
-    ])
+    last_data_mtime = \
+        max(path.getmtime(root) for root, _, _ in walk(REFERENCE_DATA_DIR))
     data_ = read_data(get_data_args, last_data_mtime)
 
->>>>>>> 2545e3c7
     return [
         # Bootstrap row containing tools at the top of the application
         toolbar_generator.get_toolbar_row(data_),
@@ -158,17 +147,10 @@
         dcc.Store(id="data", data=data_),
         # The following in-browser variables simply exist to help
         # modularize the callbacks below.
-<<<<<<< HEAD
-        dcc.Store(id="show-clade-defining"),
-        dcc.Store(id="hidden-strains"),
-        dcc.Store(id="strain-order"),
-=======
         dcc.Store(id="show-clade-defining",
                   data=get_data_args["show_clade_defining"]),
-        dcc.Store(id="new-upload"),
         dcc.Store(id="hidden-strains", data=get_data_args["hidden_strains"]),
         dcc.Store(id="strain-order", data=get_data_args["strain_order"]),
->>>>>>> 2545e3c7
         dcc.Store(id="last-heatmap-cell-clicked"),
         # Used to update certain figures only when necessary
         dcc.Store(id="heatmap-x-len", data=len(data_["heatmap_x_nt_pos"])),
@@ -195,13 +177,8 @@
     ],
     prevent_initial_call=True
 )
-<<<<<<< HEAD
-def update_data(show_clade_defining, hidden_strains, strain_order,
-                mutation_freq_vals):
-    """Update ``data`` variable in dcc.Store.
-=======
-def update_get_data_args(show_clade_defining, new_upload, hidden_strains,
-                         strain_order, mutation_freq_vals):
+def update_get_data_args(show_clade_defining, hidden_strains, strain_order,
+                         mutation_freq_vals):
     """Update ``get-data-args`` variables in dcc.Store.
 
     This is a central callback. Updating ``get-data-args`` triggers a
@@ -210,7 +187,6 @@
     fn that calls ``get_data`` with ``get-data-args``, and caches the
     ret val. This fn calls ``read_data`` first, so it is already cached
     before those callbacks need it.
->>>>>>> 2545e3c7
 
     We also update ``last-data-mtime`` here.
 
@@ -246,14 +222,6 @@
     else:
         min_mutation_freq, max_mutation_freq = None, None
 
-<<<<<<< HEAD
-    return get_data([REFERENCE_DATA_DIR],
-                    clade_defining=show_clade_defining,
-                    hidden_strains=hidden_strains,
-                    strain_order=strain_order,
-                    min_mutation_freq=min_mutation_freq,
-                    max_mutation_freq=max_mutation_freq)
-=======
     args = {
         "show_clade_defining": show_clade_defining,
         "hidden_strains": hidden_strains,
@@ -263,10 +231,8 @@
     }
 
     # Update ``last-data-mtime`` too
-    last_data_mtime = max([
-        max(path.getmtime(root) for root, _, _ in walk(REFERENCE_DATA_DIR)),
-        max(path.getmtime(root) for root, _, _ in walk(USER_DATA_DIR))
-    ])
+    last_data_mtime = \
+        max(path.getmtime(root) for root, _, _ in walk(REFERENCE_DATA_DIR))
 
     # We call ``read_data`` here, so it gets cached. Otherwise, the
     # callbacks that call ``read_data`` may do it in parallel--blocking
@@ -306,7 +272,7 @@
     :type last_data_mtime: float
     """
     ret = get_data(
-        [REFERENCE_DATA_DIR, USER_DATA_DIR],
+        [REFERENCE_DATA_DIR],
         show_clade_defining=get_data_args["show_clade_defining"],
         hidden_strains=get_data_args["hidden_strains"],
         strain_order=get_data_args["strain_order"],
@@ -314,7 +280,6 @@
         max_mutation_freq=get_data_args["max_mutation_freq"]
     )
     return ret
->>>>>>> 2545e3c7
 
 
 @app.callback(
@@ -339,64 +304,6 @@
 
 
 @app.callback(
-<<<<<<< HEAD
-=======
-    Output("new-upload", "data"),
-    Input("upload-file", "contents"),
-    Input("upload-file", "filename"),
-    State("get-data-args", "data"),
-    State("last-data-mtime", "data"),
-    prevent_initial_call=True
-)
-def update_new_upload(file_contents, filename, get_data_args, last_data_mtime):
-    """Update ``new_upload`` variable in dcc.Store.
-
-    If a valid file is uploaded, it will be written to ``user_data``.
-    But regardless of whether a valid file is uploaded, this function
-    will return a dict describing the name of the file the user
-    attempted to upload, and status of upload.
-
-    :param file_contents: Contents of uploaded file, formatted by Dash
-        into a base64 string.
-    :type file_contents: str
-    :param filename: Name of uploaded file
-    :type filename: str
-    :param get_data_args: Args for ``get_data``
-    :type get_data_args: dict
-    :param last_data_mtime: Last mtime across all data files
-    :type last_data_mtime: float
-    :return: Dictionary describing upload attempt
-    :rtype: dict
-    """
-    # Current ``get_data`` return val
-    old_data = read_data(get_data_args, last_data_mtime)
-
-    # TODO more thorough validation, maybe once we finalize data
-    #  standards.
-    new_strain, ext = filename.rsplit(".", 1)
-    if ext != "vcf":
-        status = "error"
-        msg = "Filename must end in \".vcf\"."
-    elif new_strain in old_data["heatmap_y"]:
-        status = "error"
-        msg = "Filename must not conflict with existing variant."
-    else:
-        # Dash splits MIME type and the actual str with a comma
-        _, base64_str = file_contents.split(",")
-        # File gets written to ``user_data`` folder
-        # TODO: eventually replace with database
-        vcf_str_bytes = b64decode(base64_str)
-        vcf_str_utf8 = vcf_str_bytes.decode("utf-8")
-        gvf_str = vcf_str_to_gvf_str(vcf_str_utf8, new_strain)
-        with open(path.join(USER_DATA_DIR, new_strain + ".gvf"), "w") as fp:
-            fp.write("\n\n\n" + gvf_str)
-        status = "ok"
-        msg = ""
-    return {"filename": filename, "msg": msg, "status": status}
-
-
-@app.callback(
->>>>>>> 2545e3c7
     Output("download-file-data", "data"),
     Input("download-file-btn", "n_clicks"),
     prevent_initial_call=True
