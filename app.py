--- conflicted
+++ resolved
@@ -178,13 +178,8 @@
         dcc.Store(id="hidden-strains", data=get_data_args["hidden_strains"]),
         dcc.Store(id="strain-order", data=get_data_args["strain_order"]),
         dcc.Store(id="last-heatmap-cell-clicked"),
-<<<<<<< HEAD
-=======
         dcc.Store(id="last-histogram-point-clicked"),
-        dcc.Store(id="strain-to-del"),
-        dcc.Store(id="deleted-strain"),
         dcc.Store(id="positions-jumped-to"),
->>>>>>> d999bed2
         # Used to update certain figures only when necessary
         dcc.Store(id="heatmap-x-len", data=len(data_["heatmap_x_nt_pos"])),
         dcc.Store(id="heatmap-y-strains",
@@ -365,23 +360,13 @@
 
 
 @app.callback(
-<<<<<<< HEAD
-    Output("dialog-col", "children"),
-=======
     Output("toast-col", "children"),
-    Input("new-upload", "data"),
->>>>>>> d999bed2
     Input("mutation-freq-slider", "marks"),
     Input("positions-jumped-to", "data"),
     prevent_initial_call=True
 )
-<<<<<<< HEAD
-def update_dialog_col(_):
-    """Update ``dialog-col`` div in toolbar.
-=======
-def toggle_toast(new_upload, _, positions_jumped_to):
+def toggle_toast(_, positions_jumped_to):
     """Update ``toast-col`` div.
->>>>>>> d999bed2
 
     This function shows appropriate toasts when there was following a
     user upload, re-rendering of mutation frequency vals, or the
@@ -397,31 +382,7 @@
     """
     triggers = [x["prop_id"] for x in dash.callback_context.triggered]
 
-<<<<<<< HEAD
     if "mutation-freq-slider.marks" in triggers:
-        return dbc.Fade(
-            dbc.Alert("Mutation frequency slider values reset.",
-                      color="warning",
-                      className="mb-0 p-1 d-inline-block"),
-            id="temp-dialog-col",
-            style={"transition": "all 500ms linear 0s"}
-=======
-    if "new-upload.data" in triggers:
-        if new_upload["status"] == "ok":
-            return toast_generator.get_toast(
-                new_upload["msg"],
-                "Success",
-                "success",
-                5000
-            )
-        if new_upload["status"] == "error":
-            return toast_generator.get_toast(
-                new_upload["msg"],
-                "Error",
-                "danger",
-                5000
-            )
-    elif "mutation-freq-slider.marks" in triggers:
         return toast_generator.get_toast(
             "Mutation frequency slider vals set to min and max",
             "Info",
@@ -436,7 +397,6 @@
             "Info",
             "info",
             10000
->>>>>>> d999bed2
         )
 
 
@@ -581,66 +541,6 @@
 
 
 @app.callback(
-<<<<<<< HEAD
-=======
-    Output("strain-to-del", "data"),
-    Input({"type": "checkbox-del-btn", "index": ALL}, "n_clicks"),
-    prevent_initial_call=True
-)
-def update_strain_to_del(n_clicks):
-    """Update ``strain-to-del`` var.
-
-    This happens after a user clicks a delete btn for a strain. We do
-    not immediately delete the strain, but update a var that allows
-    user confirmation.
-
-    :param n_clicks: List of times each delete btn inside the select
-        lineages modal was clicked.
-    :type n_clicks: list[int]
-    """
-    # Select lineages modal was just opened
-    if all(e is None for e in n_clicks):
-        raise PreventUpdate
-
-    ctx = dash.callback_context
-    triggered_prop_id = ctx.triggered[0]["prop_id"]
-    strain_to_del = loads(triggered_prop_id.split(".")[0])["index"]
-    return strain_to_del
-
-
-@app.callback(
-    Output("confirm-strain-del-modal", "is_open"),
-    Output("confirm-strain-del-modal-body", "children"),
-    Input("strain-to-del", "data"),
-    Input("confirm-strain-del-modal-cancel-btn", "n_clicks"),
-    Input("deleted-strain", "data"),
-    prevent_initial_call=True
-)
-def toggle_confirm_strain_del_modal(strain_to_del, _, __):
-    """Open or close confirm strain deletion modal.
-
-    This modal opens when a user clicks a delete btn in the select
-    lineages modal. It closes when the user clicks the cancel btn in
-    the confirm strain deletion modal. And it closes when the user
-    update the ``deleted_strain`` var.
-
-    :param strain_to_del: Strain corresponding to del btn user just
-        clicked.
-    :type strain_to_del: str
-    :param _: User clicked cancel btn in confirm strain del modal
-    :param __: User updated ``deleted-strain`` var
-    """
-    ctx = dash.callback_context.triggered[0]["prop_id"]
-    if ctx == "strain-to-del.data":
-        msg = "Delete %s?" % strain_to_del
-        return True, msg
-    elif ctx == "deleted-strain.data":
-        return False, None
-    else:
-        return False, None
-
-
-@app.callback(
     Output("jump-to-modal", "is_open"),
     Output("jump-to-modal-dropdown-search", "options"),
     Input("jump-to-btn", "n_clicks"),
@@ -676,30 +576,6 @@
 
 
 @app.callback(
-    Output("deleted-strain", "data"),
-    Input("confirm-strain-del-modal-ok-btn", "n_clicks"),
-    State("strain-to-del", "data"),
-    prevent_initial_call=True
-)
-def update_deleted_strain(_, strain_to_del):
-    """Update ``deleted-strain`` var.
-
-    This happens after a user clicks the OK btn in the confirm strain
-    deletion modal.
-
-    We also delete the files associated with the strain at this step.
-
-    :param _: User clicked the OK btn
-    :param strain_to_del: Strain corresponding to del btn user clicked
-    :type strain_to_del: str
-    """
-    remove(path.join(USER_DATA_DIR, strain_to_del + ".gvf"))
-    rmtree(path.join(USER_SURVEILLANCE_REPORTS_DIR, strain_to_del))
-    return strain_to_del
-
-
-@app.callback(
->>>>>>> d999bed2
     Output("mutation-freq-slider-col", "children"),
     Input("get-data-args", "data"),
     State("mutation-freq-slider", "marks"),
