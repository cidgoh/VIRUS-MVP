--- conflicted
+++ resolved
@@ -58,14 +58,9 @@
     heatmap_center_deletions_object = get_heatmap_center_deletions_obj(data)
     ret.add_trace(heatmap_center_deletions_object, row=2, col=1)
 
-<<<<<<< HEAD
     ret.update_layout(xaxis1_visible=False)
     ret.update_layout(xaxis2_type="category")
     ret.update_xaxes(range=[-0.5, len(data["heatmap_x"]) - 0.5])
-=======
-    ret.update_xaxes(type="category")
-    ret.update_xaxes(range=[-0.5, len(data["heatmap_x"]) + 0.5])
->>>>>>> edc78757
     ret.update_yaxes(visible=False)
     ret.update_layout(font={
         "size": 18
